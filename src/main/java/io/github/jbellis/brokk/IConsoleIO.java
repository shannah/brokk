package io.github.jbellis.brokk;

import dev.langchain4j.data.message.ChatMessage;
import dev.langchain4j.data.message.ChatMessageType;

import java.util.List;

public interface IConsoleIO {
    void actionOutput(String msg);

    default void actionComplete() {
    }

    default void toolError(String msg) {
        toolErrorRaw("Error: " + msg);
    }

    void toolErrorRaw(String msg);
<<<<<<< HEAD

    enum MessageSubType {
=======
    
    public enum MessageSubType {
>>>>>>> a1e4ae01
        Run,
        Ask,
        Code,
        Architect,
        Search,
        BuildError,
        CommandOutput
    }

    void llmOutput(String token, ChatMessageType type);
    
    default void systemOutput(String message) {
        llmOutput("\n" + message, ChatMessageType.USER);
    }
    
    default void showOutputSpinner(String message) {}

    default void hideOutputSpinner() {}

    default String getLlmOutputText() {
        throw new UnsupportedOperationException();
    }
    
    default List<ChatMessage> getLlmRawMessages() {
        throw new UnsupportedOperationException();
    }

    void blockLlmOutput(boolean blocked);

    /**
     * Prompt the user to select which of the proposed context fragments to add.
     * @param proposals the fragments returned by ContextAgent
     * @return the list of fragments the user chose (empty if none)
     */
    default List<ContextFragment> selectContextProposals(List<ContextFragment> proposals) {
        throw new UnsupportedOperationException();
    }
}<|MERGE_RESOLUTION|>--- conflicted
+++ resolved
@@ -16,13 +16,8 @@
     }
 
     void toolErrorRaw(String msg);
-<<<<<<< HEAD
 
     enum MessageSubType {
-=======
-    
-    public enum MessageSubType {
->>>>>>> a1e4ae01
         Run,
         Ask,
         Code,
