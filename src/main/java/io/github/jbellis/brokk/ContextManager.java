package io.github.jbellis.brokk;

import com.google.common.collect.Streams;
import dev.langchain4j.data.message.AiMessage;
import dev.langchain4j.data.message.ChatMessage;
import dev.langchain4j.data.message.Content;
import dev.langchain4j.data.message.ImageContent;
import dev.langchain4j.data.message.SystemMessage;
import dev.langchain4j.data.message.TextContent;
import dev.langchain4j.data.message.UserMessage;
import dev.langchain4j.model.chat.StreamingChatLanguageModel;
import io.github.jbellis.brokk.agents.BuildAgent;
import io.github.jbellis.brokk.agents.BuildAgent.BuildDetails;
import io.github.jbellis.brokk.ContextFragment.PathFragment;
import io.github.jbellis.brokk.ContextFragment.VirtualFragment;
import io.github.jbellis.brokk.ContextHistory.UndoResult;
import io.github.jbellis.brokk.analyzer.*;
import io.github.jbellis.brokk.gui.Chrome;
import io.github.jbellis.brokk.prompts.EditBlockParser;
import io.github.jbellis.brokk.prompts.SummarizerPrompts;
import io.github.jbellis.brokk.tools.WorkspaceTools;
import io.github.jbellis.brokk.tools.SearchTools;
import io.github.jbellis.brokk.tools.ToolRegistry;
import io.github.jbellis.brokk.util.ImageUtil;
import io.github.jbellis.brokk.util.LoggingExecutorService;
import io.github.jbellis.brokk.util.Messages;
import io.github.jbellis.brokk.util.StackTrace;
import org.apache.logging.log4j.LogManager;
import org.apache.logging.log4j.Logger;
import org.eclipse.jgit.api.errors.GitAPIException;
import org.jetbrains.annotations.NotNull;
import scala.Option;

import javax.swing.*;
import java.io.IOException;
import java.io.UncheckedIOException;
import java.nio.charset.StandardCharsets;
import java.nio.file.Path;
import java.util.ArrayList;
import java.util.Collection;
import java.util.HashSet;
import java.util.List;
import java.util.Map;
import java.util.Properties;
import java.util.Set;
import java.util.concurrent.Callable;
import java.util.concurrent.CancellationException;
import java.util.concurrent.ConcurrentHashMap;
import java.util.concurrent.ConcurrentMap;
import java.util.concurrent.ExecutorService;
import java.util.concurrent.Executors;
import java.util.concurrent.Future;
import java.util.concurrent.LinkedBlockingQueue;
import java.util.concurrent.ThreadPoolExecutor;
import java.util.concurrent.TimeUnit;
import java.util.concurrent.atomic.AtomicReference;
import java.util.function.Function;
import java.util.regex.Pattern;
import java.util.stream.Collectors;
import java.util.stream.IntStream;
import java.util.stream.Stream;

/**
 * Manages the current and previous context, along with other state like prompts and message history.
 * <p>
 * Updated to:
 * - Remove OperationResult,
 * - Move UI business logic from Chrome to here as asynchronous tasks,
 * - Directly call into Chrome’s UI methods from background tasks (via invokeLater),
 * - Provide separate async methods for “Go”, “Ask”, “Search”, context additions, etc.
 */
public class ContextManager implements IContextManager, AutoCloseable {
    private final Logger logger = LogManager.getLogger(ContextManager.class);

    private Chrome io; // for UI feedback - Initialized in resolveCircularReferences

    // Run main user-driven tasks in background (Code/Ask/Search/Run)
    // Only one of these can run at a time
    private final ExecutorService userActionExecutor = createLoggingExecutorService(Executors.newSingleThreadExecutor());
    private final AtomicReference<Thread> userActionThread = new AtomicReference<>();

    // Regex to identify test files. Looks for "test" or "tests" surrounded by separators or camelCase boundaries.
    private static final Pattern TEST_FILE_PATTERN = Pattern.compile(
            "(?i).*(?:[/\\\\.]|\\b|_|(?<=[a-z])(?=[A-Z]))tests?(?:[/\\\\.]|\\b|_|(?=[A-Z][a-z])|$).*"
    );

    /**
     * Identifies test files within the project based on file path matching a regex pattern.
     * This method runs synchronously.
     *
     * @return A list of ProjectFile objects identified as test files. Returns an empty list if none are found.
     */
    @Override
    public List<ProjectFile> getTestFiles() {
        Set<ProjectFile> allFiles = getRepo().getTrackedFiles();

        // Filter files based on the regex pattern matching their path string
        var testFiles = allFiles.stream()
                .filter(file -> TEST_FILE_PATTERN.matcher(file.toString()).matches())
                .toList();

        logger.debug("Identified {} test files via regex.", testFiles.size());
        return testFiles;
    }

    @NotNull
    private LoggingExecutorService createLoggingExecutorService(ExecutorService toWrap) {
        return createLoggingExecutorService(toWrap, Set.of());
    }

    @NotNull
    private LoggingExecutorService createLoggingExecutorService(ExecutorService toWrap, Set<Class<? extends Throwable>> ignoredExceptions) {
        return new LoggingExecutorService(toWrap, th -> {
            var thread = Thread.currentThread();
            if (ignoredExceptions.stream().anyMatch(cls -> cls.isInstance(th))) {
                logger.debug("Uncaught exception (ignorable) in executor", th);
                return;
            }

            logger.error("Uncaught exception in executor", th);
            if (io != null) {
                io.systemOutput("Uncaught exception in thread %s. This shouldn't happen, please report a bug!\n%s"
                                        .formatted(thread.getName(), getStackTraceAsString(th)));
            }
        });
    }

    // Context modification tasks (Edit/Read/Summarize/Drop/etc)
    // Multiple of these can run concurrently
    private final ExecutorService contextActionExecutor = createLoggingExecutorService(
            new ThreadPoolExecutor(2, 2,
                                   60L, TimeUnit.SECONDS,
                                   new LinkedBlockingQueue<>(), // Unbounded queue
                                   Executors.defaultThreadFactory()));

    // Internal background tasks (unrelated to user actions)
    // Lots of threads allowed since AutoContext updates get dropped here
    // Use unbounded queue to prevent task rejection
    private final ExecutorService backgroundTasks = createLoggingExecutorService(
            new ThreadPoolExecutor(3, 12,
                                   60L, TimeUnit.SECONDS,
                                   new LinkedBlockingQueue<>(), // Unbounded queue to prevent rejection
                                   Executors.defaultThreadFactory()),
            Set.of(InterruptedException.class));

    private final Path root;
    private final Models models;
    private Project project; // Initialized in resolveCircularReferences
    private ToolRegistry toolRegistry; // Initialized in resolveCircularReferences

    // Context history for undo/redo functionality
    private final ContextHistory contextHistory;

    public ExecutorService getBackgroundTasks() {
        return backgroundTasks;
    }

    /**
     * Minimal constructor called from Brokk
     */
    public ContextManager(Path root)
    {
        this.root = root.toAbsolutePath().normalize();
        this.contextHistory = new ContextHistory();
        this.models = new Models();
        userActionExecutor.submit(() -> {
            userActionThread.set(Thread.currentThread());
        });
    }

    /**
     * Called from Brokk to finish wiring up references to Chrome and Coder
     */
    public void resolveCircularReferences(Chrome chrome) {
        this.io = chrome;

        // Set up the listener for analyzer events
        var analyzerListener = new AnalyzerListener() {
            @Override
            public void onBlocked() {
                if (Thread.currentThread() == userActionThread.get()) {
                    SwingUtilities.invokeLater(() -> io.actionOutput("Waiting for Code Intelligence"));
                }
            }

            @Override
            public void afterFirstBuild(String msg) {
                if (msg.isEmpty()) {
                    SwingUtilities.invokeLater(() -> {
                        JOptionPane.showMessageDialog(
                                io.getFrame(),
                                "Code Intelligence is empty. Probably this means your language is not yet supported. File-based tools will continue to work.",
                                "Code Intelligence Warning",
                                JOptionPane.WARNING_MESSAGE
                        );
                    });
                } else {
                    SwingUtilities.invokeLater(() -> io.systemOutput(msg));
                }
            }

            @Override
            public void onRepoChange() {
                project.getRepo().refresh();
                io.updateGitRepo();
            }

            @Override
            public void onTrackedFileChange() {
                io.updateCommitPanel();
            }
        };
        this.project = new Project(root, this::submitBackgroundTask, analyzerListener);
        // Initialize models after project is created, passing the data retention policy
        var dataRetentionPolicy = project.getDataRetentionPolicy();
        if (dataRetentionPolicy == Project.DataRetentionPolicy.UNSET) {
            // Handle unset policy, e.g., prompt the user or default to MINIMAL
            // For now, let's default to MINIMAL if unset. Consider prompting later.
            logger.warn("Data Retention Policy is UNSET for project {}. Defaulting to MINIMAL.", root.getFileName());
            dataRetentionPolicy = Project.DataRetentionPolicy.MINIMAL;
            // Optionally save the default back to the project
            // project.setDataRetentionPolicy(dataRetentionPolicy);
        }
        this.models.reinit(dataRetentionPolicy);
        this.toolRegistry = new ToolRegistry(this);
        // Register standard tools
        this.toolRegistry.register(new SearchTools(this));
        this.toolRegistry.register(new WorkspaceTools(this));

        // Load saved context or create a new one
        var welcomeMessage = buildWelcomeMessage();
        var initialContext = project.loadContext(this, welcomeMessage);
        if (initialContext == null) {
            initialContext = new Context(this, 10, welcomeMessage); // Default autocontext size
        } else {
            // Not sure why this is necessary -- for some reason AutoContext doesn't survive deserialization
            initialContext = initialContext.refresh();
        }
        contextHistory.setInitialContext(initialContext);
        chrome.updateContextHistoryTable(initialContext); // Update UI with loaded/new context

        // Ensure style guide and build details are loaded/generated asynchronously
        ensureStyleGuide();
        ensureBuildDetailsAsync(); // Changed from ensureBuildCommand
    }

    @Override
    public void replaceContext(Context context, Context replacement) {
        contextHistory.replaceContext(context, replacement);
        io.updateContextHistoryTable();
        io.updateContextTable();
    }

    public Project getProject() {
        return project;
    }

    @Override
    public ProjectFile toFile(String relName)
    {
        return new ProjectFile(root, relName);
    }

    /**
     * Return the top, active context in the history stack
     */
    public Context topContext()
    {
        return contextHistory.topContext();
    }

    /**
     * Return the currently selected context in the UI. *Usually* you should call topContext() instead.
     */
    public Context selectedContext()
    {
        return contextHistory.getSelectedContext();
    }

    public Path getRoot()
    {
        return root;
    }

    /**
     * Returns the Models instance associated with this context manager.
     */
    @Override
    public Models getModels() {
        return models;
    }

    /**
     * Returns the configured Architect model, falling back to the system model if unavailable.
     */
    public StreamingChatLanguageModel getArchitectModel() {
        var modelName = project.getArchitectModelName();
        var reasoning = project.getArchitectReasoningLevel();
        return models.get(modelName, reasoning);
    }

    /**
     * Returns the configured Code model, falling back to the system model if unavailable.
     */
    public StreamingChatLanguageModel getCodeModel() {
        var modelName = project.getCodeModelName();
        var reasoning = project.getCodeReasoningLevel();
        return models.get(modelName, reasoning);
    }

    /**
     * Returns the configured Ask model, falling back to the system model if unavailable.
     */
    public StreamingChatLanguageModel getAskModel() {
        var modelName = project.getAskModelName();
        var reasoning = project.getAskReasoningLevel();
        return models.get(modelName, reasoning);
    }


    /**
     * Returns the configured Edit model, falling back to the system model if unavailable.
     */
    public StreamingChatLanguageModel getEditModel() {
        var modelName = project.getEditModelName();
        var reasoning = project.getEditReasoningLevel();
        return models.get(modelName, reasoning);
    }

    /**
     * Returns the configured Search model, falling back to the system model if unavailable.
     */
    public StreamingChatLanguageModel getSearchModel() {
        var modelName = project.getSearchModelName();
        var reasoning = project.getSearchReasoningLevel();
        return models.get(modelName, reasoning);
    }

    public Future<?> submitAction(String action, String input, Runnable task) {
        // need to set the correct parser here since we're going to append to the same fragment during the action
<<<<<<< HEAD
        io.setLlmOutput(new ContextFragment.TaskFragment(getParserForWorkspace(), List.of(new UserMessage(messageSubType.toString(), input)), input));

=======
        action = (action + " MODE").toUpperCase();
        io.setLlmOutput(new ContextFragment.TaskFragment(getParserForWorkspace(), List.of(new UserMessage(action, input)), input));
>>>>>>> a1e4ae01
        return submitLlmTask(action, task);
    }

    public Future<?> submitLlmTask(String description, Runnable task) {
        return submitUserTask(description, task, true);
    }

    public Future<?> submitUserTask(String description, Runnable task) {
        return submitUserTask(description, task, false);
    }

    private Future<?> submitUserTask(String description, Runnable task, boolean isLlmTask) {
        return userActionExecutor.submit(() -> {
            userActionThread.set(Thread.currentThread());

            try {
                io.actionOutput(description);
                if (isLlmTask) {
                    io.blockLlmOutput(true);
                }
                task.run();
            } catch (CancellationException cex) {
                io.systemOutput(description + " canceled.");
            } catch (Exception e) {
                logger.error("Error while " + description, e);
                io.toolErrorRaw("Error while " + description + ": " + e.getMessage());
            } finally {
                io.actionComplete();
                io.enableUserActionButtons();
                // Unblock LLM output if this was an LLM task
                if (isLlmTask) {
                    io.blockLlmOutput(false);
                }
            }
        });
    }

    public <T> Future<T> submitUserTask(String description, Callable<T> task) {
        return userActionExecutor.submit(() -> {
            userActionThread.set(Thread.currentThread());

            try {
                io.actionOutput(description);
                return task.call();
            } catch (CancellationException cex) {
                io.systemOutput(description + " canceled.");
                throw cex;
            } catch (Exception e) {
                logger.error("Error while " + description, e);
                io.toolErrorRaw("Error while " + description + ": " + e.getMessage());
                throw e;
            } finally {
                io.actionComplete();
                io.enableUserActionButtons();
            }
        });
    }

    public Future<?> submitContextTask(String description, Runnable task) {
        return contextActionExecutor.submit(() -> {
            try {
                task.run();
            } catch (CancellationException cex) {
                io.systemOutput(description + " canceled.");
            } catch (Exception e) {
                logger.error("Error while " + description, e);
                io.toolErrorRaw("Error while " + description + ": " + e.getMessage());
            } finally {
                io.enableUserActionButtons();
            }
        });
    }

    /**
     * Attempts to re‑interrupt the thread currently executing a user‑action
     * task.  Safe to call repeatedly.
     */
    public void interruptUserActionThread() {
        var runner = userActionThread.get();
        if (runner != null && runner.isAlive()) {
            logger.debug("Interrupting user action thread " + runner.getName());
            runner.interrupt();
        }
    }

    // ------------------------------------------------------------------
    // Asynchronous context actions: add/read/copy/edit/summarize/drop
    // ------------------------------------------------------------------
    // Core context manipulation logic called by ContextPanel / Chrome
    // ------------------------------------------------------------------

    /**
     * Add the given files to editable.
     */
    @Override
    public void editFiles(Collection<ProjectFile> files)
    {
        var proposedEditableFragments = files.stream().map(ContextFragment.ProjectPathFragment::new).toList();
        editFiles(proposedEditableFragments);
    }

    /**
     * Add the given files to editable.
     */
    public void editFiles(List<ContextFragment.ProjectPathFragment> fragments) {
        // Find existing read-only fragments that correspond to these files
        var currentReadOnlyFiles = topContext().readonlyFiles().collect(Collectors.toSet());
        var filesToEditSet = fragments.stream().map(ContextFragment.ProjectPathFragment::file).collect(Collectors.toSet());
        var existingReadOnlyFragmentsToRemove = currentReadOnlyFiles.stream()
                .filter(pf -> filesToEditSet.contains(pf.file()))
                .toList();
        // Find existing editable fragments that correspond to these files to avoid duplicates
        var currentEditableFileSet = topContext().editableFiles().map(PathFragment::file).collect(Collectors.toSet());
        var uniqueNewEditableFragments = fragments.stream()
                .filter(frag -> !currentEditableFileSet.contains(frag.file()))
                .toList();

        // Push the context update: remove the *existing* read-only fragments and add the *new, unique* editable ones
        pushContext(ctx -> ctx.removeReadonlyFiles(existingReadOnlyFragmentsToRemove)
                .addEditableFiles(uniqueNewEditableFragments));
    }

    /**
     * Add read-only files.
     */
    public void addReadOnlyFiles(Collection<? extends BrokkFile> files)
    {
        // Create the new fragments to be added as read-only
        var proposedReadOnlyFragments = files.stream().map(ContextFragment::toPathFragment).toList();
        // Find existing editable fragments that correspond to these files
        var currentEditableFiles = topContext().editableFiles().collect(Collectors.toSet());
        var filesToReadSet = files.stream().map(ContextFragment::toPathFragment).map(PathFragment::file).collect(Collectors.toSet());
        var existingEditableFragmentsToRemove = currentEditableFiles.stream()
                .filter(pf -> filesToReadSet.contains(pf.file()))
                .map(PathFragment.class::cast) // Cast to the required supertype
                .toList();
        // Find existing read-only fragments that correspond to these files to avoid duplicates
        var currentReadOnlyFileSet = topContext().readonlyFiles().map(PathFragment::file).collect(Collectors.toSet());
        var uniqueNewReadOnlyFragments = proposedReadOnlyFragments.stream()
                .filter(frag -> !currentReadOnlyFileSet.contains(frag.file()))
                .toList();

        // Push the context update: remove the *existing* editable fragments and add the *new, unique* read-only ones
        pushContext(ctx -> ctx.removeEditableFiles(existingEditableFragmentsToRemove)
                .addReadonlyFiles(uniqueNewReadOnlyFragments));
    }

    /**
     * Drop all context.
     */
    public void dropAll()
    {
        pushContext(Context::removeAll);
    }

    /**
     * Drop the given fragments.
     */
    public void drop(List<PathFragment> pathFragsToRemove, List<VirtualFragment> virtualToRemove)
    {
        pushContext(ctx -> ctx
                .removeEditableFiles(pathFragsToRemove)
                .removeReadonlyFiles(pathFragsToRemove)
                .removeVirtualFragments(virtualToRemove));
    }

    /**
     * Clear conversation history.
     */
    public void clearHistory()
    {
        pushContext(Context::clearHistory);
    }

    /**
     * request code-intel rebuild
     */
    public void requestRebuild()
    {
        project.getRepo().refresh();
        project.rebuildAnalyzer();
    }

    /**
     * undo last context change
     */
    public Future<?> undoContextAsync()
    {
        return undoContextAsync(1);
    }

    /**
     * undo multiple context changes to reach a specific point in history
     */
    public Future<?> undoContextAsync(int stepsToUndo)
    {
        return contextActionExecutor.submit(() -> {
            try {
                UndoResult result = contextHistory.undo(stepsToUndo, io);
                if (result.wasUndone()) {
                    var currentContext = contextHistory.topContext();
                    io.updateContextHistoryTable(currentContext);
                    project.saveContext(currentContext);
                    io.systemOutput("Undid " + result.steps() + " step" + (result.steps() > 1 ? "s" : "") + "!");
                } else {
                    io.toolErrorRaw("no undo state available");
                }
            } catch (CancellationException cex) {
                io.systemOutput("Undo canceled.");
            } finally {
                io.enableUserActionButtons();
            }
        });
    }

    /**
     * undo changes until we reach the target context
     */
    public Future<?> undoContextUntilAsync(Context targetContext)
    {
        return contextActionExecutor.submit(() -> {
            try {
                UndoResult result = contextHistory.undoUntil(targetContext, io);
                if (result.wasUndone()) {
                    var currentContext = contextHistory.topContext();
                    io.updateContextHistoryTable(currentContext);
                    project.saveContext(currentContext);
                    io.systemOutput("Undid " + result.steps() + " step" + (result.steps() > 1 ? "s" : "") + "!");
                } else {
                    io.toolErrorRaw("Context not found or already at that point");
                }
            } catch (CancellationException cex) {
                io.systemOutput("Undo canceled.");
            } finally {
                io.enableUserActionButtons();
            }
        });
    }

    /**
     * redo last undone context
     */
    public Future<?> redoContextAsync()
    {
        return contextActionExecutor.submit(() -> {
            try {
                boolean wasRedone = contextHistory.redo(io);
                if (wasRedone) {
                    var currentContext = contextHistory.topContext();
                    io.updateContextHistoryTable(currentContext);
                    project.saveContext(currentContext);
                    io.systemOutput("Redo!");
                } else {
                    io.toolErrorRaw("no redo state available");
                }
            } catch (CancellationException cex) {
                io.systemOutput("Redo canceled.");
            } finally {
                io.enableUserActionButtons();
            }
        });
    }

    /**
     * Reset the context to match the files and fragments from a historical context
     */
    public Future<?> resetContextToAsync(Context targetContext)
    {
        return contextActionExecutor.submit(() -> {
            try {
                pushContext(ctx -> Context.createFrom(targetContext, ctx));
                io.systemOutput("Reset context to match historical state!");
            } catch (CancellationException cex) {
                io.systemOutput("Reset context canceled.");
            } finally {
                io.enableUserActionButtons();
            }
        });
    }


    /**
     * Adds any virtual fragment directly
     */
    public void addVirtualFragment(VirtualFragment fragment)
    {
        pushContext(ctx -> ctx.addVirtualFragment(fragment));
    }

    /**
     * Handles pasting an image from the clipboard.
     * Submits a task to summarize the image and adds a PasteImageFragment to the context.
     *
     * @param image The java.awt.Image pasted from the clipboard.
     */
    public void addPastedImageFragment(java.awt.Image image) {
        // Submit task to get image description asynchronously
        Future<String> descriptionFuture = submitSummarizePastedImage(image); // Note: submitSummarizePastedImage needs to be defined

        // Add the PasteImageFragment immediately, the description will update when the future completes
        pushContext(ctx -> {
            var fragment = new ContextFragment.PasteImageFragment(image, descriptionFuture);
            // While PasteImageFragment itself inherits from VirtualFragment, let's use the specific addVirtualFragment
            // method for consistency, as it handles adding to the correct internal list.
            return ctx.addVirtualFragment(fragment);
        });
        // User feedback is handled in the calling method (ContextPanel.doPasteAction)
    }

    /**
     * Adds a specific PathFragment (like GitHistoryFragment) to the read-only context.
     *
     * @param fragment The PathFragment to add.
     */
    public void addReadOnlyFragment(PathFragment fragment)
    {
        // Use the existing addReadonlyFiles method in Context, which takes a collection
        pushContext(ctx -> ctx.addReadonlyFiles(List.of(fragment)));
    }


    /**
     * Captures text from the LLM output area and adds it to the context.
     * Called from Chrome's capture button.
     */
    public void captureTextFromContextAsync()
    {
        contextActionExecutor.submit(() -> {
            try {
                var selectedCtx = selectedContext();
                if (selectedCtx != null && selectedCtx.getParsedOutput() != null) {
                    addVirtualFragment(selectedCtx.getParsedOutput());
                    io.systemOutput("Content captured from output");
                } else {
                    io.toolErrorRaw("No content to capture");
                }
            } catch (CancellationException cex) {
                io.systemOutput("Capture canceled.");
            } finally {
                io.enableUserActionButtons();
            }
        });
    }

    /**
     * usage for identifier
     */
    public void usageForIdentifier(String identifier)
    {
        IAnalyzer analyzer;
        analyzer = getAnalyzerUninterrupted();
        var uses = analyzer.getUses(identifier);
        if (uses.isEmpty()) {
            io.systemOutput("No uses found for " + identifier);
            return;
        }
        var result = AnalyzerUtil.processUsages(analyzer, uses);
        if (result.code().isEmpty()) {
            io.systemOutput("No relevant uses found for " + identifier);
            return;
        }
        var combined = result.code();
        var fragment = new ContextFragment.UsageFragment("Uses", identifier, result.sources(), combined);
        pushContext(ctx -> ctx.addVirtualFragment(fragment));
    }

    /**
     * callers for method
     */
    public void callersForMethod(String methodName, int depth, Map<String, List<CallSite>> callgraph)
    {
        if (callgraph == null || callgraph.isEmpty()) {
            io.systemOutput("No callers found for " + methodName);
            return;
        }

        String formattedCallGraph = AnalyzerUtil.formatCallGraph(callgraph, methodName, true);
        if (formattedCallGraph.isEmpty()) {
            io.systemOutput("No callers found for " + methodName);
            return;
        }

        // Extract the class from the method name for sources
        Set<CodeUnit> sources = new HashSet<>();
        String className = ContextFragment.toClassname(methodName);
        Option<ProjectFile> sourceFile;
        sourceFile = getAnalyzerUninterrupted().getFileFor(className);
        if (sourceFile.isDefined()) {
            sources.add(CodeUnit.cls(sourceFile.get(), className));
        }

        // The output is similar to UsageFragment, so we'll use that
        var fragment = new ContextFragment.UsageFragment("Callers (depth " + depth + ")", methodName, sources, formattedCallGraph);
        pushContext(ctx -> ctx.addVirtualFragment(fragment));

        int totalCallSites = callgraph.values().stream().mapToInt(List::size).sum();
        io.systemOutput("Added call graph with " + totalCallSites + " call sites for callers of " + methodName + " with depth " + depth);
    }

    /**
     * callees for method
     */
    public void calleesForMethod(String methodName, int depth, Map<String, List<CallSite>> callgraph)
    {
        if (callgraph == null || callgraph.isEmpty()) {
            io.systemOutput("No callees found for " + methodName);
            return;
        }

        String formattedCallGraph = AnalyzerUtil.formatCallGraph(callgraph, methodName, false);
        if (formattedCallGraph.isEmpty()) {
            io.systemOutput("No callees found for " + methodName);
            return;
        }

        // Extract the class from the method name for sources
        Set<CodeUnit> sources = new HashSet<>();
        String className = ContextFragment.toClassname(methodName);
        Option<ProjectFile> sourceFile;
        sourceFile = getAnalyzerUninterrupted().getFileFor(className);
        if (sourceFile.isDefined()) {
            sources.add(CodeUnit.cls(sourceFile.get(), className));
        }

        // The output is similar to UsageFragment, so we'll use that
        var fragment = new ContextFragment.UsageFragment("Callees (depth " + depth + ")", methodName, sources, formattedCallGraph);
        pushContext(ctx -> ctx.addVirtualFragment(fragment));

        int totalCallSites = callgraph.values().stream().mapToInt(List::size).sum();
        io.systemOutput("Added call graph with " + totalCallSites + " call sites for methods called by " + methodName + " with depth " + depth);
    }

    /**
     * parse stacktrace
     */
    public boolean addStacktraceFragment(StackTrace stacktrace)
    {
        assert stacktrace != null;

        var exception = stacktrace.getExceptionType();
        var content = new StringBuilder();
        var sources = new HashSet<CodeUnit>();

        IAnalyzer analyzer;
        analyzer = getAnalyzerUninterrupted();

        for (var element : stacktrace.getFrames()) {
            var methodFullName = element.getClassName() + "." + element.getMethodName();
            var methodSource = analyzer.getMethodSource(methodFullName);
            if (methodSource.isDefined()) {
                String className = ContextFragment.toClassname(methodFullName);
                var sourceFile = analyzer.getFileFor(className);
                if (sourceFile.isDefined()) {
                    sources.add(CodeUnit.cls(sourceFile.get(), className));
                }
                content.append(methodFullName).append(":\n");
                content.append(methodSource.get()).append("\n\n");
            }
        }
        if (content.isEmpty()) {
            io.toolErrorRaw("No relevant methods found in stacktrace -- adding as text");
            return false;
        }
        pushContext(ctx -> {
            var fragment = new ContextFragment.StacktraceFragment(sources, stacktrace.getOriginalText(), exception, content.toString());
            return ctx.addVirtualFragment(fragment);
        });
        return true;
    }

    /**
     * Summarize classes => adds skeleton fragments
     */
    public boolean summarizeClasses(Set<CodeUnit> classes) {
        IAnalyzer analyzer;
        analyzer = getAnalyzerUninterrupted();
        if (analyzer.isEmpty()) {
            io.toolErrorRaw("Code Intelligence is empty; nothing to add");
            return false;
        }

        var skeletons = AnalyzerUtil.getSkeletonStrings(analyzer, classes);
        if (skeletons.isEmpty()) {
            return false;
        }
        var skeletonFragment = new ContextFragment.SkeletonFragment(skeletons);
        addVirtualFragment(skeletonFragment);
        return true;
    }

    /**
     * Update auto-context file count on the current executor thread (for background operations)
     */
    public void setAutoContextFiles(int fileCount)
    {
        pushContext(ctx -> ctx.setAutoContextFiles(fileCount));
    }

    /**
     * Asynchronous version of setAutoContextFiles to avoid blocking the UI thread
     */
    public Future<?> setAutoContextFilesAsync(int fileCount)
    {
        return contextActionExecutor.submit(() -> {
            try {
                setAutoContextFiles(fileCount);
            } catch (CancellationException cex) {
                io.systemOutput("Auto-context update canceled.");
            } finally {
                io.enableUserActionButtons();
            }
        });
    }

    /**
     * @return A list containing two messages: a UserMessage with the string representation of the task history,
     * and an AiMessage acknowledging it. Returns an empty list if there is no history.
     */
    public List<ChatMessage> getHistoryMessages()
    {
        var taskHistory = topContext().getTaskHistory();

        var messages = new ArrayList<ChatMessage>();
        // TODO check that no compressed tasks are mixed in with the uncompressed?
        var compressed = taskHistory.stream()
                .filter(TaskEntry::isCompressed)
                .map(TaskEntry::toString)
                .collect(Collectors.joining("\n\n"));


        if (!compressed.isEmpty()) {
            messages.add(new UserMessage("<taskhistory>%s</taskhistory>".formatted(compressed)));
            messages.add(new AiMessage("Ok, I see the history."));
        }

        taskHistory.stream()
                .filter(e -> !e.isCompressed())
                .forEach(e -> messages.addAll(e.log().messages()));

        return messages;
    }

    public List<ChatMessage> getHistoryMessagesForCopy()
    {
        var taskHistory = topContext().getTaskHistory();

        var messages = new ArrayList<ChatMessage>();
        var allTaskEntries = taskHistory.stream()
                .map(TaskEntry::toString)
                .collect(Collectors.joining("\n\n"));


        if (!allTaskEntries.isEmpty()) {
            messages.add(new UserMessage("<taskhistory>%s</taskhistory>".formatted(allTaskEntries)));
        }
        return messages;
    }

    /**
     * Build a welcome message with environment information.
     * Uses statically available model info.
     */
    private String buildWelcomeMessage() {
        String welcomeMarkdown;
        var mdPath = "/WELCOME.md";
        try (var welcomeStream = Brokk.class.getResourceAsStream(mdPath)) {
            if (welcomeStream != null) {
                welcomeMarkdown = new String(welcomeStream.readAllBytes(), StandardCharsets.UTF_8);
            } else {
                logger.warn("WELCOME.md resource not found.");
                welcomeMarkdown = "Welcome to Brokk!";
            }
        } catch (IOException e1) {
            throw new UncheckedIOException(e1);
        }

        Properties props = new Properties();
        try {
            props.load(getClass().getResourceAsStream("/version.properties"));
        } catch (IOException e) {
            throw new RuntimeException(e);
        }

        var version = props.getProperty("version", "unknown");

        // Get configured models for display
        String architectModelName = project.getArchitectModelName();
        String codeModelName = project.getCodeModelName();
        String askModelName = project.getAskModelName(); // Added Ask model
        String editModelName = project.getEditModelName();
        String searchModelName = project.getSearchModelName();
        String quickModelName = Models.nameOf(models.quickModel());

        return """
                %s
                
                ## Environment
                - Brokk version: %s
                - Project: %s (%d native files, %d total including dependencies)
                - Analyzer language: %s
                - Configured Models:
                      - Architect: %s
                      - Code: %s
                      - Ask: %s
                      - Edit: %s
                      - Search: %s
                      - Quick: %s
                """.stripIndent().formatted(welcomeMarkdown,
                                            version,
                                            project.getRoot().getFileName(), // Show just the folder name
                                            project.getRepo().getTrackedFiles().size(),
                                            project.getAllFiles().size(),
                                            project.getAnalyzerLanguage(),
                                            architectModelName != null ? architectModelName : "(Not Set)",
                                            codeModelName != null ? codeModelName : "(Not Set)",
                                            askModelName != null ? askModelName : "(Not Set)", // Added Ask model
                                            editModelName != null ? editModelName : "(Not Set)",
                                            searchModelName != null ? searchModelName : "(Not Set)",
                                            quickModelName.equals("unknown") ? "(Unavailable)" : quickModelName);
    }

    /**
     * Shutdown all executors
     */
    public void close() {
        userActionExecutor.shutdown();
        contextActionExecutor.shutdown();
        backgroundTasks.shutdown();
        project.close();
    }

    /**
     * Constructs the ChatMessage(s) representing the current workspace context (read-only and editable files/fragments).
     * Handles both text and image fragments, creating a multimodal UserMessage if necessary.
     *
     * @return A collection containing one UserMessage (potentially multimodal) and one AiMessage acknowledgment, or empty if no content.
     */
    public Collection<ChatMessage> getWorkspaceContentsMessages(boolean withoutAutocontext) {
        var c = topContext();
        var allContents = new ArrayList<Content>(); // Will hold TextContent and ImageContent

        // --- Process Read-Only Fragments (Files, Virtual, AutoContext) ---
        var readOnlyTextFragments = new StringBuilder();
        var readOnlyImageFragments = new ArrayList<ImageContent>();
        var stream = Streams.concat(c.readonlyFiles(), c.virtualFragments());
        if (!withoutAutocontext) {
            stream = Streams.concat(stream, Stream.of(c.getAutoContext()));
        }
        stream
                .forEach(fragment -> {
                    try {
                        if (fragment.isText()) {
                            // Handle text-based fragments
                            String formatted = fragment.format();
                            if (formatted != null && !formatted.isBlank()) {
                                readOnlyTextFragments.append(formatted).append("\n\n");
                            }
                        } else if (fragment instanceof ContextFragment.ImageFileFragment || 
                                   fragment instanceof ContextFragment.PasteImageFragment) {
                            // Handle image fragments - explicitly check for known image fragment types
                            try {
                                // Convert AWT Image to LangChain4j ImageContent
                                var l4jImage = ImageUtil.toL4JImage(fragment.image()); // Assumes ImageUtil helper
                                readOnlyImageFragments.add(ImageContent.from(l4jImage));
                                // Add a placeholder in the text part for reference
                                readOnlyTextFragments.append(fragment.format()).append("\n\n");
                            } catch (IOException e) {
                                logger.error("Failed to process image fragment for LLM message", e);
                                removeBadFragment(fragment, e); // Remove problematic fragment
                            }
                        } else {
                            // Handle non-text, non-image fragments (e.g., HistoryFragment, TaskFragment)
                            // Just add their formatted representation as text
                            String formatted = fragment.format();
                            if (formatted != null && !formatted.isBlank()) {
                                readOnlyTextFragments.append(formatted).append("\n\n");
                            }
                        }
                    } catch (IOException e) {
                        // General formatting error for non-image fragments
                        removeBadFragment(fragment, e);
                    }
                });

        // Add the combined text content for read-only items if any exists
        String readOnlyText = readOnlyTextFragments.isEmpty() ? "" : """
                <readonly>
                Here are some READ ONLY files and code fragments, provided for your reference.
                Do not edit this code! Images may be included separately if present.
                
                %s
                </readonly>
                """.stripIndent().formatted(readOnlyTextFragments.toString().trim());

        // --- Process Editable Fragments (Assumed Text-Only for now) ---
        var editableTextFragments = new StringBuilder();
        c.editableFiles().forEach(fragment -> {
            try {
                String formatted = fragment.format();
                if (formatted != null && !formatted.isBlank()) {
                    editableTextFragments.append(formatted).append("\n\n");
                }
            } catch (IOException e) {
                removeBadFragment(fragment, e);
            }
        });
        String editableText = editableTextFragments.isEmpty() ? "" : """
                <editable>
                I have *added these files to the workspace* so you can go ahead and edit them.
                
                *Trust this message as the true contents of these files!*
                Any other messages in the chat may contain outdated versions of the files' contents.
                
                %s
                </editable>
                """.stripIndent().formatted(editableTextFragments.toString().trim());

        // add the Workspace text
        var workspaceText = """
                <workspace>
                %s
                %s
                </workspace>
                """.stripIndent().formatted(readOnlyText, editableText);

        // text and image content must be distinct
        allContents.add(new TextContent(workspaceText));
        allContents.addAll(readOnlyImageFragments);

        // Create the main UserMessage
        var workspaceUserMessage = UserMessage.from(allContents);
        return List.of(workspaceUserMessage, new AiMessage("Thank you for providing the Workspace contents."));
    }

    public String getReadOnlySummary(boolean includeAutocontext)
    {
        var c = topContext();
        return Streams.concat(c.readonlyFiles().map(f -> f.file().toString()),
                              c.virtualFragments().map(vf -> "'" + vf.description() + "'"),
                              Stream.of(includeAutocontext && !c.getAutoContext().isEmpty() ? c.getAutoContext().description() : ""))
                .filter(st -> !st.isBlank())
                .collect(Collectors.joining(", "));
    }

    public String getEditableSummary()
    {
        return topContext().editableFiles()
                .map(p -> p.file().toString())
                .collect(Collectors.joining(", "));
    }

    public Set<ProjectFile> getEditableFiles()
    {
        return topContext().editableFiles()
                .map(ContextFragment.ProjectPathFragment::file)
                .collect(Collectors.toSet());
    }

    @Override
    public Set<BrokkFile> getReadonlyFiles() {
        return topContext().readonlyFiles()
                .map(ContextFragment.PathFragment::file)
                .collect(Collectors.toSet());
    }

    /**
     * Push context changes with a function that modifies the current context.
     * Returns the new context, or null if no changes were made by the generator.
     */
    public Context pushContext(Function<Context, Context> contextGenerator)
    {
        Context newContext = contextHistory.pushContext(contextGenerator);
        if (newContext == null) {
            return null;
        }

        io.updateContextHistoryTable(newContext);
        project.saveContext(newContext);
        if (newContext.getTaskHistory().isEmpty()) {
            return newContext;
        }

        var cf = new ContextFragment.HistoryFragment(newContext.getTaskHistory());
        int tokenCount = Messages.getApproximateTokens(cf.format());
        if (tokenCount > 32 * 1024) {
            // Show a dialog asking if we should compress the history
            SwingUtilities.invokeLater(() -> {
                int choice = JOptionPane.showConfirmDialog(io.getFrame(),
                                                           """
                                                                   The conversation history is getting long (%,d lines or about %,d tokens).
                                                                   Compressing it can improve performance and reduce cost.
                                                                   
                                                                   Compress history now?
                                                                   """.formatted(cf.format().split("\n").length, tokenCount),
                                                           "Compress History?",
                                                           JOptionPane.YES_NO_OPTION,
                                                           JOptionPane.QUESTION_MESSAGE);

                if (choice == JOptionPane.YES_OPTION) {
                    // Call the async compression method if user agrees
                    compressHistoryAsync();
                }
            });
        }

        return newContext;
    }

    /**
     * Updates the selected context in history from the UI
     * Called by Chrome when the user selects a row in the history table
     */
    public void setSelectedContext(Context context) {
        contextHistory.setSelectedContext(context);
    }

    private String formattedOrNull(ContextFragment fragment)
    {
        try {
            return fragment.format();
        } catch (IOException e) {
            removeBadFragment(fragment, e);
            return null;
        }
    }

    public void removeBadFragment(ContextFragment f, IOException th)
    {
        logger.warn("Removing unreadable fragment {}", f.description(), th);
        io.toolErrorRaw("Removing unreadable fragment " + f.description());
        pushContext(c -> c.removeBadFragment(f));
    }

    private final ConcurrentMap<Callable<?>, String> taskDescriptions = new ConcurrentHashMap<>();

    public SummarizeWorker submitSummarizePastedText(String pastedContent) {
        var worker = new SummarizeWorker(pastedContent, 12) {
            @Override
            protected void done() {
                io.updateContextTable();
                io.updateContextHistoryTable();
            }
        };

        worker.execute();
        return worker;
    }

    public SummarizeWorker submitSummarizeTaskForConversation(String input) {
        var worker = new SummarizeWorker(input, 5) {
            @Override
            protected void done() {
                io.updateContextHistoryTable();
            }
        };

        worker.execute();
        return worker;
    }

    /**
     * Submits a background task using SwingWorker to summarize a pasted image.
     * This uses the quickest model to generate a short description.
     *
     * @param pastedImage The java.awt.Image that was pasted.
     * @return A SwingWorker whose `get()` method will return the description string.
     */
    public SwingWorker<String, Void> submitSummarizePastedImage(java.awt.Image pastedImage) {
        SwingWorker<String, Void> worker = new SwingWorker<>() {
            @Override
            protected String doInBackground() {
                try {
                    // Convert AWT Image to LangChain4j Image (requires Base64 encoding)
                    var l4jImage = ImageUtil.toL4JImage(pastedImage); // Assumes ImageUtil helper exists
                    var imageContent = ImageContent.from(l4jImage);

                    // Create prompt messages for the LLM
                    var textContent = TextContent.from("Briefly describe this image in a few words (e.g., 'screenshot of code', 'diagram of system').");
                    var userMessage = UserMessage.from(textContent, imageContent);
                    List<ChatMessage> messages = List.of(userMessage);
                    Llm.StreamingResult result = null;
                    try {
                        result = getLlm(models.quickModel(), "Summarize pasted image").sendRequest(messages);
                    } catch (InterruptedException e) {
                        throw new RuntimeException(e);
                    }
                    if (result.error() != null || result.chatResponse() == null || result.chatResponse().aiMessage() == null) {
                        logger.warn("Image summarization failed or was cancelled.");
                        return "(Image summarization failed)";
                    }
                    var description = result.chatResponse().aiMessage().text();
                    return (description == null || description.isBlank()) ? "(Image description empty)" : description.trim();
                } catch (IOException e) {
                    logger.error("Failed to convert pasted image for summarization", e);
                    return "(Error processing image)";
                }
            }

            @Override
            protected void done() {
                // Update UI tables after summarization attempt completes
                io.updateContextTable();
                io.updateContextHistoryTable();
            }
        };

        worker.execute();
        return worker;
    }

    /**
     * Asynchronously determines the best verification command based on the user goal,
     * workspace summary, and stored BuildDetails. Uses the quickest model.
     * <p>
     * /**
     * Submits a background task to the internal background executor (non-user actions).
     */
    @Override
    public <T> Future<T> submitBackgroundTask(String taskDescription, Callable<T> task) {
        assert taskDescription != null;
        assert !taskDescription.isBlank();
        Future<T> future = backgroundTasks.submit(() -> {
            try {
                io.backgroundOutput(taskDescription);
                return task.call();
            } finally {
                // Remove this task from the map
                taskDescriptions.remove(task);
                int remaining = taskDescriptions.size();
                SwingUtilities.invokeLater(() -> {
                    if (remaining <= 0) {
                        io.backgroundOutput("");
                    } else if (remaining == 1) {
                        // Find the last remaining task description. If there's a race just end the spin
                        var lastTaskDescription = taskDescriptions.values().stream().findFirst().orElse("");
                        io.backgroundOutput(lastTaskDescription);
                    } else {
                        io.backgroundOutput("Tasks running: " + remaining);
                    }
                });
            }
        });

        // Track the future with its description
        taskDescriptions.put(task, taskDescription);
        return future;
    }

    /**
     * Submits a background task that doesn't return a result.
     *
     * @param taskDescription a description of the task
     * @param task            the task to execute
     * @return a {@link Future} representing pending completion of the task
     */
    public Future<?> submitBackgroundTask(String taskDescription, Runnable task) {
        return submitBackgroundTask(taskDescription, () -> {
            task.run();
            return null;
        });
    }

    /**
     * Ensures build details are loaded or inferred using BuildAgent if necessary.
     * Runs asynchronously in the background.
     */
    private void ensureBuildDetailsAsync() {
        BuildDetails currentDetails = project.getBuildDetails();
        if (currentDetails != null) {
            logger.debug("Loaded existing build details {}", currentDetails);
            return;
        }

        // No details found, run the BuildAgent asynchronously
        submitBackgroundTask("Inferring build details", () -> {
            var model = getAskModel();
            BuildAgent agent = new BuildAgent(this, getLlm(model, "Infer build details"), toolRegistry);
            BuildDetails inferredDetails = null;
            try {
                inferredDetails = agent.execute(); // This runs the agent loop
            } catch (Exception e) {
                logger.error("BuildAgent execution failed", e);
                io.toolError("Build Information Agent failed: " + e.getMessage());
            }

            if (inferredDetails == null) {
                logger.warn("BuildAgent did not complete successfully (aborted or errored). Build details not saved.");
            } else {
                project.saveBuildDetails(inferredDetails);
                io.systemOutput("Build details inferred and saved.");
                logger.debug("Successfully inferred and saved build details.");
            }
            return inferredDetails; // Return details for potential chaining, though not used here
        });
    }

    public EditBlockParser getParserForWorkspace() {
        var allText = topContext().allFragments()
                .filter(ContextFragment::isText)
                .map(f -> {
                    try {
                        return f.text();
                    } catch (IOException e) {
                        return "";
                    }
                })
                .collect(Collectors.joining("\n"));
        return EditBlockParser.getParserFor(allText);
    }


    @FunctionalInterface
    public interface TaskRunner {
        /**
         * Submits a background task with the given description.
         *
         * @param taskDescription a description of the task
         * @param task            the task to execute
         * @param <T>             the result type of the task
         * @return a {@link Future} representing pending completion of the task
         */
        <T> Future<T> submit(String taskDescription, Callable<T> task);
    }

    // Removed BuildCommand record

    /**
     * Ensure style guide exists, generating if needed
     */
    private void ensureStyleGuide()
    {
        if (project.getStyleGuide() != null) {
            return;
        }
        submitBackgroundTask("Generating style guide", () -> {
            try {
                io.systemOutput("Generating project style guide...");
                var analyzer = project.getAnalyzerUninterrupted();
                // Use a reasonable limit for style guide generation context
                var topClasses = AnalyzerUtil.combinedPagerankFor(analyzer, Map.of()).stream().limit(10).toList();

                if (topClasses.isEmpty()) {
                    io.systemOutput("No classes found via PageRank for style guide generation.");
                    project.saveStyleGuide("# Style Guide\n\n(Could not be generated automatically - no relevant classes found)\n");
                    return null;
                }

                var codeForLLM = new StringBuilder();
                var tokens = 0;
                int MAX_STYLE_TOKENS = 30000; // Limit context size for style guide
                for (var fqcnUnit : topClasses) {
                    var fileOption = analyzer.getFileFor(fqcnUnit.fqName()); // Use fqName() here
                    if (fileOption.isEmpty()) continue;
                    var file = fileOption.get();
                    String chunk; // Declare chunk once outside the try-catch
                    // Use project root for relative path display if possible
                    var relativePath = project.getRoot().relativize(file.absPath()).toString();
                    try {
                        chunk = "<file path=\"%s\">\n%s\n</file>\n".formatted(relativePath, file.read());
                        // Calculate tokens and check limits *inside* the try block, only if read succeeds
                        var chunkTokens = Messages.getApproximateTokens(chunk);
                        if (tokens > 0 && tokens + chunkTokens > MAX_STYLE_TOKENS) { // Check if adding exceeds limit
                            logger.debug("Style guide context limit ({}) reached after {} tokens.", MAX_STYLE_TOKENS, tokens);
                            break; // Exit the loop if limit reached
                        }
                        if (chunkTokens > MAX_STYLE_TOKENS) { // Skip single large files
                            logger.debug("Skipping large file {} ({} tokens) for style guide context.", relativePath, chunkTokens);
                            continue; // Skip to next file
                        }
                        // Append chunk if within limits
                        codeForLLM.append(chunk);
                        tokens += chunkTokens;
                        logger.trace("Added {} ({} tokens, total {}) to style guide context", relativePath, chunkTokens, tokens);
                    } catch (IOException e) {
                        logger.error("Failed to read {}: {}", relativePath, e.getMessage());
                        // Skip this file on error
                        continue; // Ensure we continue to the next file even on error
                    }
                }

                if (codeForLLM.isEmpty()) {
                    io.systemOutput("No relevant code found for style guide generation");
                    return null;
                }

                var messages = List.of(
                        new SystemMessage("You are an expert software engineer. Your task is to extract a concise coding style guide from the provided code examples."),
                        new UserMessage("""
                                                Based on these code examples, create a concise, clear coding style guide in Markdown format
                                                that captures the conventions used in this codebase, particularly the ones that leverage new or uncommon features.
                                                DO NOT repeat what are simply common best practices.
                                                
                                                %s
                                                """.stripIndent().formatted(codeForLLM))
                );

                var result = getLlm(models.quickestModel(), "Generate style guide").sendRequest(messages);
                if (result.error() != null || result.chatResponse() == null) {
                    io.systemOutput("Failed to generate style guide: " + (result.error() != null ? result.error().getMessage() : "LLM unavailable or cancelled"));
                    project.saveStyleGuide("# Style Guide\n\n(Generation failed)\n");
                    return null;
                }
                var styleGuide = result.chatResponse().aiMessage().text();
                if (styleGuide == null || styleGuide.isBlank()) {
                    io.systemOutput("LLM returned empty style guide.");
                    project.saveStyleGuide("# Style Guide\n\n(LLM returned empty result)\n");
                    return null;
                }
                project.saveStyleGuide(styleGuide);
                io.systemOutput("Style guide generated and saved to .brokk/style.md");
            } catch (Exception e) {
                logger.error("Error generating style guide", e);
            }
            return null;
        });
    }

    /**
     * Compresses a single TaskEntry into a summary string using the quickest model.
     *
     * @param entry The TaskEntry to compress.
     * @return A new compressed TaskEntry, or the original entry (with updated sequence) if compression fails.
     */
    public TaskEntry compressHistory(TaskEntry entry) {
        // If already compressed, return as is
        if (entry.isCompressed()) {
            return entry;
        }

        // Compress
        var historyString = entry.toString();
        var msgs = SummarizerPrompts.instance.compressHistory(historyString);
        Llm.StreamingResult result = null;
        try {
            result = getLlm(models.quickModel(), "Compress history entry").sendRequest(msgs);
        } catch (InterruptedException e) {
            throw new RuntimeException(e);
        }

        if (result.error() != null || result.chatResponse() == null || result.chatResponse().aiMessage() == null) {
            logger.warn("History compression failed ({}) for entry: {}",
                        result.error() != null ? result.error().getMessage() : "LLM unavailable or cancelled",
                        entry);
            return entry;
        }

        String summary = result.chatResponse().aiMessage().text();
        if (summary == null || summary.isBlank()) {
            logger.warn("History compression resulted in empty summary for entry: {}", entry);
            return entry;
        }

        logger.debug("Compressed summary '{}' from entry: {}", summary, entry);
        return TaskEntry.fromCompressed(entry.sequence(), summary);
    }

    /**
     * Adds a completed CodeAgent session result to the context history.
     * This is the primary method for adding history after a CodeAgent run.
     * <p>
     * returns null if the session is empty, otherwise returns the new TaskEntry
     */
    public TaskEntry addToHistory(SessionResult result, boolean compress) {
        assert result != null;
        if (result.output().messages().isEmpty()) {
            logger.debug("Skipping adding empty session result to history.");
            return null;
        }

        var originalContents = result.originalContents();
        var action = result.actionDescription(); // This already includes the stop reason if not SUCCESS

        logger.debug("Adding session result to history. Action: '{}', Changed files: {}, Reason: {}", action, originalContents.size(), result.stopDetails());

        // Push the new context state with the added history entry
        TaskEntry newEntry = topContext().createTaskEntry(result);
        var finalEntry = compress ? compressHistory(newEntry) : newEntry;
        Future<String> actionFuture = submitSummarizeTaskForConversation(action);
        var newContext = pushContext(ctx -> ctx.addHistoryEntry(finalEntry, result.output(), actionFuture, originalContents));
        return newContext.getTaskHistory().getLast();
    }

    public List<Context> getContextHistory() {
        return contextHistory.getHistory();
    }

    @Override
    public void addToGit(List<ProjectFile> files) {
        try {
            project.getRepo().add(files);
        } catch (GitAPIException e) {
            logger.warn(e);
            io.toolErrorRaw(e.getMessage());
        }
    }

    // Convert a throwable to a string with full stack trace
    private String getStackTraceAsString(Throwable throwable) {
        var sw = new java.io.StringWriter();
        var pw = new java.io.PrintWriter(sw);
        throwable.printStackTrace(pw);
        return sw.toString();
    }

    @Override
    public IConsoleIO getIo() {
        return io;
    }

    @Override
    public ToolRegistry getToolRegistry() {
        assert toolRegistry != null : "ToolRegistry accessed before initialization";
        return toolRegistry;
    }

    /**
     * Asynchronously compresses the entire conversation history of the currently selected context.
     * Replaces the history with summarized versions of each task entry.
     * This runs as a user action because it visibly modifies the context history.
     */
    public Future<?> compressHistoryAsync() {
        return submitUserTask("Compressing History", () -> {
            // Disable history navigation during compression
            io.disableHistoryPanel();
            try {
                var currentContext = topContext();
                var history        = currentContext.getTaskHistory();

                io.systemOutput("Compressing conversation history...");

                List<TaskEntry> compressedHistory = history
                        .parallelStream()                       // run each compression in parallel
                        .map(this::compressHistory)             // same logic, now concurrent
                        .collect(Collectors                      // keep original order & capacity
                                         .toCollection(() -> new ArrayList<>(history.size())));

                boolean changed = IntStream.range(0, history.size())
                        .anyMatch(i -> !history.get(i).equals(compressedHistory.get(i)));
                if (!changed) {
                    io.systemOutput("History is already compressed");
                    return;
                }

                // Push new context containing the compressed history
                pushContext(ctx -> ctx.withCompressedHistory(List.copyOf(compressedHistory)));
                io.systemOutput("Task history compressed successfully.");
            } finally {
                // Re-enable history navigation *after* the UI context is updated
                SwingUtilities.invokeLater(io::enableHistoryPanel);
            }
        });
    }

    public class SummarizeWorker extends SwingWorker<String, String> {
        private final String content;
        private final int words;

        public SummarizeWorker(String content, int words) {
            this.content = content;
            this.words = words;
        }

        @Override
        protected String doInBackground() {
            var msgs = SummarizerPrompts.instance.collectMessages(content, words);
            // Use quickModel for summarization
            Llm.StreamingResult result;
            try {
                result = getLlm(models.quickestModel(), "Summarize: " + content).sendRequest(msgs);
            } catch (InterruptedException e) {
                throw new RuntimeException(e);
            }
            if (result.error() != null || result.chatResponse() == null) {
                logger.warn("Summarization failed or was cancelled.");
                return "Summarization failed.";
            }
            return result.chatResponse().aiMessage().text();
        }
    }
}<|MERGE_RESOLUTION|>--- conflicted
+++ resolved
@@ -338,13 +338,8 @@
 
     public Future<?> submitAction(String action, String input, Runnable task) {
         // need to set the correct parser here since we're going to append to the same fragment during the action
-<<<<<<< HEAD
-        io.setLlmOutput(new ContextFragment.TaskFragment(getParserForWorkspace(), List.of(new UserMessage(messageSubType.toString(), input)), input));
-
-=======
         action = (action + " MODE").toUpperCase();
         io.setLlmOutput(new ContextFragment.TaskFragment(getParserForWorkspace(), List.of(new UserMessage(action, input)), input));
->>>>>>> a1e4ae01
         return submitLlmTask(action, task);
     }
 
@@ -1002,7 +997,7 @@
                             if (formatted != null && !formatted.isBlank()) {
                                 readOnlyTextFragments.append(formatted).append("\n\n");
                             }
-                        } else if (fragment instanceof ContextFragment.ImageFileFragment || 
+                        } else if (fragment instanceof ContextFragment.ImageFileFragment ||
                                    fragment instanceof ContextFragment.PasteImageFragment) {
                             // Handle image fragments - explicitly check for known image fragment types
                             try {
