--- conflicted
+++ resolved
@@ -48,7 +48,7 @@
 
     private InstructionsPanel instructionsPanel;
     private final List<OutputWindow> activeStreamingWindows = new ArrayList<>();
-    
+
     private String lastSpinnerMessage;
 
     /**
@@ -771,13 +771,9 @@
      * Inner class representing a detached window for viewing output text
      */
     private static class OutputWindow extends JFrame {
-<<<<<<< HEAD
-        private final Project project;
+        private final IProject project;
         private final MarkdownOutputPanel outputPanel;
 
-=======
-        private final IProject project;
->>>>>>> 6be5b1cf
         /**
          * Creates a new output window with the given text content
          *
@@ -862,7 +858,6 @@
             // Make window visible
             setVisible(true);
         }
-<<<<<<< HEAD
 
         /**
          * Gets the MarkdownOutputPanel used by this window.
@@ -870,25 +865,6 @@
         public MarkdownOutputPanel getMarkdownOutputPanel() {
             return outputPanel;
         }
-
-        /**
-         * Helper method to find JScrollPane component within a container
-         */
-        private Component findScrollPane(Container container) {
-            for (Component comp : container.getComponents()) {
-                if (comp instanceof JScrollPane) {
-                    return comp;
-                } else if (comp instanceof Container subContainer) {
-                    Component found = findScrollPane(subContainer);
-                    if (found != null) {
-                        return found;
-                    }
-                }
-            }
-            return null;
-        }
-=======
->>>>>>> 6be5b1cf
     }
 
     /**
