package io.github.jbellis.brokk.gui;

import com.github.tjake.jlama.model.AbstractModel;
import com.github.tjake.jlama.model.functions.Generator;
import dev.langchain4j.data.message.AiMessage;
import dev.langchain4j.data.message.ChatMessageType;
import dev.langchain4j.data.message.UserMessage;
import dev.langchain4j.model.chat.StreamingChatLanguageModel;
import io.github.jbellis.brokk.*;
import io.github.jbellis.brokk.context.Context;
import io.github.jbellis.brokk.context.ContextFragment;
import io.github.jbellis.brokk.context.ContextFragment.TaskFragment;
import io.github.jbellis.brokk.agents.ArchitectAgent;
import io.github.jbellis.brokk.agents.CodeAgent;
import io.github.jbellis.brokk.agents.ContextAgent;
import io.github.jbellis.brokk.agents.SearchAgent;
import io.github.jbellis.brokk.gui.TableUtils.FileReferenceList.FileReferenceData;
import io.github.jbellis.brokk.Service; // Import Models to access FavoriteModel
import io.github.jbellis.brokk.gui.components.BrowserLabel;
import io.github.jbellis.brokk.gui.dialogs.ArchitectOptionsDialog;
import io.github.jbellis.brokk.gui.components.SplitButton;
import io.github.jbellis.brokk.gui.util.AddMenuFactory;
import io.github.jbellis.brokk.gui.util.ContextMenuUtils;
import io.github.jbellis.brokk.gui.dialogs.SettingsDialog;
import io.github.jbellis.brokk.analyzer.ProjectFile;
import io.github.jbellis.brokk.prompts.CodePrompts;
import io.github.jbellis.brokk.util.Environment;
import io.github.jbellis.brokk.util.LoggingExecutorService;
import org.apache.logging.log4j.LogManager;
import org.apache.logging.log4j.Logger;

import javax.swing.*;
import javax.swing.border.EmptyBorder;
import javax.swing.border.TitledBorder;
import javax.swing.event.DocumentEvent;
import javax.swing.event.DocumentListener;
import javax.swing.event.PopupMenuEvent;
import javax.swing.event.PopupMenuListener;
import javax.swing.text.AbstractDocument;
import javax.swing.text.AttributeSet;
import javax.swing.text.BadLocationException;
import javax.swing.text.DocumentFilter;
import javax.swing.undo.UndoManager;
import java.awt.*;
import java.awt.event.ActionEvent;
import java.awt.event.KeyEvent;
import java.util.Arrays;
import java.util.List;
import java.util.Map;
import java.util.concurrent.CompletableFuture;
import java.util.function.BiConsumer;
import java.util.Comparator;

import io.github.jbellis.brokk.gui.mop.ThemeColors;
import org.jetbrains.annotations.Nullable;

import java.util.concurrent.*;
import java.util.concurrent.atomic.AtomicBoolean;
import java.util.concurrent.atomic.AtomicLong;
import java.util.stream.Stream;

import static io.github.jbellis.brokk.gui.Constants.*;


/**
 * The InstructionsPanel encapsulates the command input area, history dropdown,
 * mic button, model dropdown, and the action buttons.
 * It also includes the system messages and command result areas.
 * All initialization and action code related to these components has been moved here.
 */
public class InstructionsPanel extends JPanel implements IContextManager.ContextListener {
    private static final Logger logger = LogManager.getLogger(InstructionsPanel.class);

    private static final String PLACEHOLDER_TEXT = """
                                                   Put your instructions or questions here.  Brokk will suggest relevant files below; right-click on them to add them to your Workspace.  The Workspace will be visible to the AI when coding or answering your questions. Type "@" for add more context.
                                                   
                                                   More tips are available in the Getting Started section on the right -->
                                                   """;

    private static final int DROPDOWN_MENU_WIDTH = 1000; // Pixels
    private static final int TRUNCATION_LENGTH = 100;    // Characters

    private final Chrome chrome;
    private final JTextArea instructionsArea;
    private final VoiceInputButton micButton;
    private final JButton architectButton;
    private final SplitButton codeButton;
    private final SplitButton askButton;
    private final JButton searchButton;
    private final JButton runButton;
    private final JButton stopButton;
    private final JButton configureModelsButton;
    private final JTextArea systemArea;
    private final JScrollPane systemScrollPane;
    private final JLabel commandResultLabel;
    private final ContextManager contextManager; // Can be null if Chrome is initialized without one
    private JTable referenceFileTable;
    private JScrollPane tableScrollPane;
    private JLabel failureReasonLabel;
    private JPanel suggestionContentPanel;
    private CardLayout suggestionCardLayout;
    private final JButton deepScanButton;
    private final JPanel centerPanel;
    private final javax.swing.Timer contextSuggestionTimer; // Timer for debouncing quick context suggestions
    private final AtomicBoolean forceSuggestions = new AtomicBoolean(false);
    // Worker for autocontext suggestion tasks. we don't use CM.backgroundTasks b/c we want this to be single threaded
    private final ExecutorService suggestionWorker = new LoggingExecutorService(Executors.newSingleThreadExecutor(r -> {
        Thread t = Executors.defaultThreadFactory().newThread(r);
        t.setName("Brokk-Suggestion-Worker");
        t.setDaemon(true);
        return t;
    }), e -> logger.error("Unexpected error", e));
    // Generation counter to identify the latest suggestion request
    private final AtomicLong suggestionGeneration = new AtomicLong(0);
    private JPanel overlayPanel; // Panel used to initially disable command input
    private final UndoManager commandInputUndoManager;
    private boolean lowBalanceNotified = false;
    private boolean freeTierNotified = false;
    private String lastCheckedInputText = null;
    private float[][] lastCheckedEmbeddings = null;
    private List<FileReferenceData> pendingQuickContext = null;
    private String originalInstructionsBeforeAction;

    public InstructionsPanel(Chrome chrome) {
        super(new BorderLayout(2, 2));
        setBorder(BorderFactory.createTitledBorder(BorderFactory.createEtchedBorder(),
                                                   "Instructions",
                                                   TitledBorder.DEFAULT_JUSTIFICATION,
                                                   TitledBorder.DEFAULT_POSITION,
                                                   new Font(Font.DIALOG, Font.BOLD, 12)));

        this.chrome = chrome;
        this.contextManager = chrome.getContextManager(); // Store potentially null CM
        this.commandInputUndoManager = new UndoManager();

        // Initialize components
        instructionsArea = buildCommandInputField(); // Build first to add listener
        micButton = new VoiceInputButton(instructionsArea, contextManager, () -> {
            activateCommandInput();
            chrome.actionOutput("Recording");
        }, chrome::toolError);
        systemArea = new JTextArea();
        systemScrollPane = buildSystemMessagesArea();
        commandResultLabel = buildCommandResultLabel(); // Initialize moved component

        // Initialize Buttons first
        architectButton = new JButton("Architect"); // Initialize the agent button
        architectButton.setMnemonic(KeyEvent.VK_G); // Mnemonic for Agent
        architectButton.setToolTipText("Run the multi-step agent to execute the current plan");
        architectButton.addActionListener(e -> runArchitectCommand());

        codeButton = new SplitButton("Code");
        codeButton.setMnemonic(KeyEvent.VK_C);
        codeButton.setToolTipText("Tell the LLM to write code using the current context (click ▼ for model options)");
        codeButton.addActionListener(e -> runCodeCommand()); // Main button action
        codeButton.setMenuSupplier(() -> createModelSelectionMenu(
                (modelName, reasoningLevel) -> {
                    var models = chrome.getContextManager().getService();
                    StreamingChatLanguageModel selectedModel = models.getModel(modelName, reasoningLevel);
                    if (selectedModel != null) {
                        runCodeCommand(selectedModel);
                    } else {
                        chrome.toolErrorRaw("Selected model '" + modelName + "' is not available with reasoning level " + reasoningLevel);
                    }
                }
        ));

        askButton = new SplitButton(" Ask");
        askButton.setMnemonic(KeyEvent.VK_A);
        askButton.setToolTipText("Ask the LLM a question about the current context (click ▼ for model options)");
        askButton.addActionListener(e -> runAskCommand()); // Main button action
        askButton.setMenuSupplier(() -> createModelSelectionMenu(
                (modelName, reasoningLevel) -> {
                    var models = chrome.getContextManager().getService();
                    StreamingChatLanguageModel selectedModel = models.getModel(modelName, reasoningLevel);
                    if (selectedModel != null) {
                        runAskCommand(selectedModel);
                    } else {
                        chrome.toolErrorRaw("Selected model '" + modelName + "' is not available with reasoning level " + reasoningLevel);
                    }
                }
        ));

        searchButton = new JButton("Search");
        searchButton.setMnemonic(KeyEvent.VK_S);
        searchButton.setToolTipText("Explore the codebase beyond the current context");
        searchButton.addActionListener(e -> runSearchCommand());

        runButton = new JButton("Run in Shell");
        runButton.setMnemonic(KeyEvent.VK_N);
        runButton.setToolTipText("Execute the current instructions in a shell");
        runButton.addActionListener(e -> runRunCommand());

        stopButton = new JButton("Stop");
        stopButton.setToolTipText("Cancel the current operation");
        stopButton.setEnabled(false); // Start disabled, enabled when an action runs
        stopButton.addActionListener(e -> chrome.getContextManager().interruptUserActionThread());

        configureModelsButton = new JButton("Configure Models...");
        configureModelsButton.setToolTipText("Open settings to configure AI models");
        configureModelsButton.addActionListener(e -> SettingsDialog.showSettingsDialog(chrome, SettingsDialog.MODELS_TAB));

        // Renamed button and updated action listener
        deepScanButton = new JButton("Deep Scan");
        deepScanButton.setToolTipText("Perform a deeper analysis (Code + Tests) to suggest relevant context");
        deepScanButton.addActionListener(this::triggerDeepScan);
        deepScanButton.setEnabled(false); // Start disabled like command input

        // Top Bar (History, Configure Models, Stop) (North)
        JPanel topBarPanel = buildTopBarPanel();
        add(topBarPanel, BorderLayout.NORTH);

        // Center Panel (Command Input + System/Result) (Center)
        this.centerPanel = buildCenterPanel();
        add(this.centerPanel, BorderLayout.CENTER);

        // Bottom Bar (Mic, Model, Actions) (South)
        JPanel bottomPanel = buildBottomPanel();
        add(bottomPanel, BorderLayout.SOUTH);

        // Initialize the reference file table and suggestion area
        initializeReferenceFileTable();

        // Initialize and configure the context suggestion timer
        contextSuggestionTimer = new javax.swing.Timer(100, this::triggerContextSuggestion);
        contextSuggestionTimer.setRepeats(false);
        instructionsArea.getDocument().addDocumentListener(new DocumentListener() {
            private void checkAndHandleSuggestions() {
                if (getInstructions().split("\\s+").length >= 2) {
                    contextSuggestionTimer.restart();
                } else {
                    // Input is blank or too short: stop timer, invalidate generation, reset state, schedule UI clear.
                    contextSuggestionTimer.stop();
                    long myGen = suggestionGeneration.incrementAndGet(); // Invalidate any running/pending task
                    logger.trace("Input cleared/shortened, stopping timer and invalidating suggestions (gen {})", myGen);

                    // Reset internal state immediately
                    InstructionsPanel.this.lastCheckedInputText = null;
                    InstructionsPanel.this.lastCheckedEmbeddings = null;

                    // Schedule UI update, guarded by generation check
                    SwingUtilities.invokeLater(() -> {
                        if (myGen == suggestionGeneration.get()) {
                            logger.trace("Applying UI clear for gen {}", myGen);
                            referenceFileTable.setValueAt(List.of(), 0, 0);
                            failureReasonLabel.setVisible(false);
                            suggestionCardLayout.show(suggestionContentPanel, "TABLE"); // Show empty table
                        } else {
                            logger.trace("Skipping UI clear for gen {} (current gen {})", myGen, suggestionGeneration.get());
                        }
                    });
                }
            }

            @Override
            public void insertUpdate(DocumentEvent e) {
                checkAndHandleSuggestions();
            }

            @Override
            public void removeUpdate(DocumentEvent e) {
                checkAndHandleSuggestions();
            }

            @Override
            public void changedUpdate(DocumentEvent e) {
                checkAndHandleSuggestions();
            }
        });

        SwingUtilities.invokeLater(() -> {
            if (chrome.getFrame() != null && chrome.getFrame().getRootPane() != null) {
                chrome.getFrame().getRootPane().setDefaultButton(codeButton);
            }
        });

        // Add this panel as a listener to context changes, only if CM is available
        if (this.contextManager != null) {
            this.contextManager.addContextListener(this);
        }

        // Set initial button states based on CM availability
        updateButtonStates();
    }

    public UndoManager getCommandInputUndoManager() {
        return commandInputUndoManager;
    }

    public JTextArea getInstructionsArea() {
        return instructionsArea;
    }

    private JTextArea buildCommandInputField() {
        var area = new JTextArea(3, 40);
        // The BorderUtils will now handle the border, including focus behavior and padding.
        BorderUtils.addFocusBorder(area, area);
        area.setLineWrap(true);
        area.setWrapStyleWord(true);
        area.setRows(3); // Initial rows
        area.setMinimumSize(new Dimension(100, 80));
        area.setEnabled(false); // Start disabled
        area.setText(PLACEHOLDER_TEXT); // Keep placeholder, will be cleared on activation
        area.getDocument().addUndoableEditListener(commandInputUndoManager);
        ((AbstractDocument) area.getDocument()).setDocumentFilter(new AtTriggerFilter());


        // Add Ctrl+Enter shortcut to trigger the default button
        var ctrlEnter = KeyStroke.getKeyStroke(KeyEvent.VK_ENTER, java.awt.event.InputEvent.CTRL_DOWN_MASK);
        area.getInputMap().put(ctrlEnter, "submitDefault");
        area.getActionMap().put("submitDefault", new AbstractAction() {
            @Override
            public void actionPerformed(ActionEvent e) {
                // If there's a default button, "click" it
                var rootPane = SwingUtilities.getRootPane(area);
                if (rootPane != null && rootPane.getDefaultButton() != null) {
                    rootPane.getDefaultButton().doClick();
                }
            }
        });

        // Add Undo (Ctrl+Z) and Redo (Ctrl+Y or Ctrl+Shift+Z) actions
        var undoKeyStroke = KeyStroke.getKeyStroke(KeyEvent.VK_Z, java.awt.event.InputEvent.CTRL_DOWN_MASK);
        var redoKeyStroke = KeyStroke.getKeyStroke(KeyEvent.VK_Y, java.awt.event.InputEvent.CTRL_DOWN_MASK);
        var redoAlternativeKeyStroke = KeyStroke.getKeyStroke(KeyEvent.VK_Z, java.awt.event.InputEvent.CTRL_DOWN_MASK | java.awt.event.InputEvent.SHIFT_DOWN_MASK);

        area.getInputMap().put(undoKeyStroke, "undo");
        area.getActionMap().put("undo", new AbstractAction() {
            @Override
            public void actionPerformed(ActionEvent e) {
                if (commandInputUndoManager.canUndo()) {
                    commandInputUndoManager.undo();
                }
            }
        });

        area.getInputMap().put(redoKeyStroke, "redo");
        area.getInputMap().put(redoAlternativeKeyStroke, "redo"); // Alternative for redo
        area.getActionMap().put("redo", new AbstractAction() {
            @Override
            public void actionPerformed(ActionEvent e) {
                if (commandInputUndoManager.canRedo()) {
                    commandInputUndoManager.redo();
                }
            }
        });

        // Add Shift+Enter shortcut to insert a newline
        var shiftEnter = KeyStroke.getKeyStroke(KeyEvent.VK_ENTER, java.awt.event.InputEvent.SHIFT_DOWN_MASK);
        area.getInputMap().put(shiftEnter, "insertNewline");
        area.getActionMap().put("insertNewline", new AbstractAction() {
            @Override
            public void actionPerformed(ActionEvent e) {
                int caretPosition = area.getCaretPosition();
                area.insert("\n", caretPosition);
            }
        });

        return area;
    }

    private JPanel buildTopBarPanel() {
        JPanel topBarPanel = new JPanel(new BorderLayout(H_GAP, 0));
        topBarPanel.setBorder(BorderFactory.createEmptyBorder(0, H_PAD, 2, H_PAD));

        // Left Panel (Mic + History) (West)
        JPanel leftPanel = new JPanel(new FlowLayout(FlowLayout.LEFT, 0, 0));
        leftPanel.add(micButton);
        leftPanel.add(Box.createHorizontalStrut(H_GAP));

        JButton historyButton = new JButton("History ▼");
        historyButton.setToolTipText("Select a previous instruction from history");
        historyButton.addActionListener(e -> showHistoryMenu(historyButton));
        leftPanel.add(historyButton);
        leftPanel.add(Box.createHorizontalStrut(H_GAP));

        leftPanel.add(configureModelsButton); // Add the new button here

        topBarPanel.add(leftPanel, BorderLayout.WEST);
        return topBarPanel;
    }

    private JPanel buildCenterPanel() {
        JPanel panel = new JPanel();
        panel.setLayout(new BoxLayout(panel, BoxLayout.PAGE_AXIS));

        // Command Input Field
        JScrollPane commandScrollPane = new JScrollPane(instructionsArea);
        commandScrollPane.setVerticalScrollBarPolicy(JScrollPane.VERTICAL_SCROLLBAR_AS_NEEDED);
        commandScrollPane.setPreferredSize(new Dimension(600, 80)); // Use preferred size for layout
        commandScrollPane.setMinimumSize(new Dimension(100, 80));

        // Transparent input-overlay panel
        this.overlayPanel = new JPanel(); // Initialize the member variable
        overlayPanel.setOpaque(false); // Make it transparent
        overlayPanel.setCursor(Cursor.getPredefinedCursor(Cursor.TEXT_CURSOR)); // Hint text input

        // Layered pane to stack command input and overlay
        var layeredPane = new JLayeredPane();
        // Set layout manager for layered pane to handle component bounds automatically
        layeredPane.setLayout(new OverlayLayout(layeredPane)); // Or use custom layout if needed
        layeredPane.setPreferredSize(commandScrollPane.getPreferredSize()); // Match size
        layeredPane.setMinimumSize(commandScrollPane.getMinimumSize());
        layeredPane.setBorder(new EmptyBorder(0, H_PAD, 0, H_PAD));

        // Add components to layers
        layeredPane.add(commandScrollPane, JLayeredPane.DEFAULT_LAYER); // Input field at the bottom
        layeredPane.add(overlayPanel, JLayeredPane.PALETTE_LAYER); // Overlay on top

        // Mouse listener for the overlay
        overlayPanel.addMouseListener(new java.awt.event.MouseAdapter() {
            @Override
            public void mouseClicked(java.awt.event.MouseEvent e) {
                activateCommandInput();
            }
        });

        panel.add(layeredPane); // Add the layered pane instead of the scroll pane directly

        // Reference-file table will be inserted just below the command input (now layeredPane)
        // by initializeReferenceFileTable()

        // System Messages + Command Result
        var topInfoPanel = new JPanel();
        topInfoPanel.setLayout(new BoxLayout(topInfoPanel, BoxLayout.PAGE_AXIS));
        topInfoPanel.add(commandResultLabel);
        topInfoPanel.add(systemScrollPane);
        panel.add(topInfoPanel);

        return panel;
    }

    /**
     * Initializes the file-reference table that sits directly beneath the
     * command-input field and wires a context-menu that targets the specific
     * badge the mouse is over (mirrors ContextPanel behaviour).
     */
    private void initializeReferenceFileTable()
    {
        // ----- create the table itself --------------------------------------------------------
        referenceFileTable = new JTable(new javax.swing.table.DefaultTableModel(
                new Object[]{"File References"}, 1)
        {
            @Override
            public boolean isCellEditable(int row, int column) {
                return false;
            }

            @Override
            public Class<?> getColumnClass(int columnIndex) {
                return List.class;
            }
        });
        referenceFileTable.setFont(new Font(Font.MONOSPACED, Font.PLAIN, 12));
        // Dynamically set row height based on renderer's preferred size
        referenceFileTable.setRowHeight(TableUtils.measuredBadgeRowHeight(referenceFileTable));

        referenceFileTable.setTableHeader(null);             // single-column ⇒ header not needed
        referenceFileTable.setShowGrid(false);
        referenceFileTable.getColumnModel()
                .getColumn(0)
                .setCellRenderer(new TableUtils.FileReferencesTableCellRenderer());

        // Clear initial content (it will be populated by context suggestions)
        referenceFileTable.setValueAt(List.of(), 0, 0);

        // ----- context-menu support -----------------------------------------------------------
        referenceFileTable.addMouseListener(new java.awt.event.MouseAdapter() {
            @Override
            public void mousePressed(java.awt.event.MouseEvent e)  { 
                ContextMenuUtils.handleFileReferenceClick(e,
                                                         referenceFileTable,
                                                         chrome,
                                                         () -> triggerContextSuggestion(null)); 
            }
            
            @Override
            public void mouseReleased(java.awt.event.MouseEvent e) { 
                mousePressed(e); 
            }
        });

        // Clear selection when the table loses focus
        referenceFileTable.addFocusListener(new java.awt.event.FocusAdapter() {
            @Override
            public void focusLost(java.awt.event.FocusEvent e) {
                referenceFileTable.clearSelection();
            }
        });

        // ----- wrap table in a scroll-pane ----------------------------------------------------
        this.tableScrollPane = new JScrollPane(referenceFileTable);
        tableScrollPane.setBorder(BorderFactory.createEmptyBorder());
        tableScrollPane.setVerticalScrollBarPolicy(ScrollPaneConstants.VERTICAL_SCROLLBAR_NEVER);

        // ----- create failure reason label ----------------------------------------------------
        this.failureReasonLabel = new JLabel();
        failureReasonLabel.setFont(referenceFileTable.getFont()); // Use same font as table/badges
        failureReasonLabel.setBorder(BorderFactory.createEmptyBorder(0, H_PAD, 0, H_PAD));
        failureReasonLabel.setVisible(false); // Initially hidden

        // ----- create content panel with CardLayout -------------------------------------------
        this.suggestionCardLayout = new CardLayout();
        this.suggestionContentPanel = new JPanel(suggestionCardLayout);
        suggestionContentPanel.add(tableScrollPane, "TABLE");
        suggestionContentPanel.add(failureReasonLabel, "LABEL");

        // ----- create container panel for button and content (table/label) -------------------
        var suggestionAreaPanel = new JPanel(new BorderLayout(H_GLUE, 0));
        suggestionAreaPanel.setBorder(BorderFactory.createEmptyBorder(V_GLUE, H_PAD, V_GLUE, H_PAD));

        // Add the Deep Scan button to the left
        suggestionAreaPanel.add(deepScanButton, BorderLayout.WEST);
        // Add the card layout panel (containing table or label) to the center
        suggestionAreaPanel.add(suggestionContentPanel, BorderLayout.CENTER);

        // Apply height constraints to the container panel
        int currentPanelRowHeight = referenceFileTable.getRowHeight(); // This now uses the dynamic height
        int fixedHeight = currentPanelRowHeight + 2; // +2 for a tiny margin for the panel itself
        suggestionAreaPanel.setPreferredSize(new Dimension(600, fixedHeight));
        suggestionAreaPanel.setMinimumSize(new Dimension(100, fixedHeight));
        // Allow panel to span horizontally, while height remains fixed.
        suggestionAreaPanel.setMaximumSize(new Dimension(Integer.MAX_VALUE, fixedHeight));

        // Insert the container panel beneath the command-input area (index 1)
        centerPanel.add(suggestionAreaPanel, 1);
    }


    private JPanel buildBottomPanel() {
        JPanel bottomPanel = new JPanel();
        bottomPanel.setLayout(new BoxLayout(bottomPanel, BoxLayout.LINE_AXIS));
        bottomPanel.setBorder(BorderFactory.createEmptyBorder(2, 2, 2, 2));

        // Add action buttons directly to the bottom panel
        bottomPanel.add(architectButton);
        bottomPanel.add(Box.createHorizontalStrut(H_GAP));
        bottomPanel.add(codeButton);
        bottomPanel.add(Box.createHorizontalStrut(H_GAP));
        bottomPanel.add(askButton);
        bottomPanel.add(Box.createHorizontalStrut(H_GAP));
        bottomPanel.add(searchButton);
        bottomPanel.add(Box.createHorizontalStrut(H_GAP));
        bottomPanel.add(runButton);

        // Set preferred size of codeButton and askButton to match agentButton
        // This needs to be done after buttons are potentially realized/packed by layout
        SwingUtilities.invokeLater(() -> {
            Dimension buttonSize = architectButton.getPreferredSize();
            if (buttonSize != null && buttonSize.width > 0 && buttonSize.height > 0) {
                codeButton.setPreferredSize(buttonSize);
                askButton.setPreferredSize(buttonSize);
                // Revalidate parent if sizes changed to ensure layout updates
                bottomPanel.revalidate();
                bottomPanel.repaint();
            }
        });

        // Add flexible space between action buttons and stop button
        bottomPanel.add(Box.createHorizontalGlue());

        // Add Stop button to the right side
        stopButton.setAlignmentY(Component.CENTER_ALIGNMENT);
        bottomPanel.add(stopButton);

        return bottomPanel;
    }

    /**
     * Builds the system messages area that appears below the command input area.
     * Moved from HistoryOutputPanel.
     */
    private JScrollPane buildSystemMessagesArea() {
        // Create text area for system messages
        systemArea.setEditable(false);
        systemArea.getCaret().setVisible(false); // Hide the edit caret
        systemArea.setLineWrap(true);
        systemArea.setWrapStyleWord(true);
        systemArea.setRows(4);

        // Create scroll pane with border and title
        var scrollPane = new JScrollPane(systemArea);
        scrollPane.setBorder(BorderFactory.createTitledBorder(
                BorderFactory.createEtchedBorder(),
                "System Messages",
                TitledBorder.DEFAULT_JUSTIFICATION,
                TitledBorder.DEFAULT_POSITION,
                new Font(Font.DIALOG, Font.BOLD, 12)
        ));
        AutoScroller.install(scrollPane);

        return scrollPane;
    }

    /**
     * Builds the command result label.
     * Moved from HistoryOutputPanel.
     */
    private JLabel buildCommandResultLabel() {
        var label = new JLabel(" "); // Start with a space to ensure height
        label.setBorder(new EmptyBorder(2, H_PAD, 2, H_PAD));
        return label;
    }

    private void showHistoryMenu(Component invoker) {
        logger.trace("Showing history menu");
        JPopupMenu historyMenu = new JPopupMenu();
        var project = chrome.getProject();
        if (project == null) {
            logger.warn("Cannot show history menu: project is null");
            JMenuItem errorItem = new JMenuItem("Project not loaded");
            errorItem.setEnabled(false);
            historyMenu.add(errorItem);
        } else {
            List<String> historyItems = project.loadTextHistory();
            logger.trace("History items loaded: {}", historyItems.size());
            if (historyItems.isEmpty()) {
                JMenuItem emptyItem = new JMenuItem("(No history items)");
                emptyItem.setEnabled(false);
                historyMenu.add(emptyItem);
            } else {
                for (int i = historyItems.size() - 1; i >= 0; i--) {
                    String item = historyItems.get(i);
                    String itemWithoutNewlines = item.replace('\n', ' ');
                    String displayText = itemWithoutNewlines.length() > TRUNCATION_LENGTH
                                         ? itemWithoutNewlines.substring(0, TRUNCATION_LENGTH) + "..."
                                         : itemWithoutNewlines;
                    String escapedItem = item.replace("&", "&amp;")
                            .replace("<", "&lt;")
                            .replace(">", "&gt;")
                            .replace("\"", "&quot;");
                    JMenuItem menuItem = new JMenuItem(displayText);
                    menuItem.setToolTipText("<html><pre>" + escapedItem + "</pre></html>");
                    menuItem.addActionListener(event -> {
                        // Hide overlay and enable input field and deep scan button
                        overlayPanel.setVisible(false);
                        setCommandInputAndDeepScanEnabled(true);

                        // Set text and request focus
                        instructionsArea.setText(item);
                        commandInputUndoManager.discardAllEdits(); // Clear undo history for new text
                        instructionsArea.requestFocusInWindow();
                    });
                    historyMenu.add(menuItem);
                }
            }
        }
        if (chrome.themeManager != null) {
            chrome.themeManager.registerPopupMenu(historyMenu);
        }
        historyMenu.setMinimumSize(new Dimension(DROPDOWN_MENU_WIDTH, 0));
        historyMenu.setPreferredSize(new Dimension(DROPDOWN_MENU_WIDTH, historyMenu.getPreferredSize().height));
        historyMenu.pack();
        logger.trace("Showing history menu with preferred width: {}", DROPDOWN_MENU_WIDTH);
        historyMenu.show(invoker, 0, invoker.getHeight());
    }

    /**
     * Checks if the current context managed by the ContextManager contains any image fragments.
     *
     * @return true if the top context exists and contains at least one PasteImageFragment, false otherwise.
     */
    private boolean contextHasImages() {
        var contextManager = chrome.getContextManager();
        return contextManager.topContext() != null &&
                contextManager.topContext().allFragments()
                        .anyMatch(f -> !f.isText() && !f.getType().isOutputFragment());
    }

    /**
     * Shows a modal error dialog informing the user that the required models lack vision support.
     * Offers to open the Model settings tab.
     *
     * @param requiredModelsInfo A string describing the model(s) that lack vision support (e.g., model names).
     */
    private void showVisionSupportErrorDialog(String requiredModelsInfo) {
        String message = """
                         <html>The current operation involves images, but the following selected model(s) do not support vision:<br>
                         <b>%s</b><br><br>
                         Please select vision-capable models in the settings to proceed with image-based tasks.</html>
                         """.formatted(requiredModelsInfo);
        Object[] options = {"Open Model Settings", "Cancel"};
        int choice = JOptionPane.showOptionDialog(
                chrome.getFrame(),
                message,
                "Model Vision Support Error",
                JOptionPane.YES_NO_OPTION,
                JOptionPane.ERROR_MESSAGE,
                null, // icon
                options,
                options[0] // Default button (open settings)
        );

        if (choice == JOptionPane.YES_OPTION) { // Open Settings
            SwingUtilities.invokeLater(() -> SettingsDialog.showSettingsDialog(chrome, SettingsDialog.MODELS_TAB));
        }
        // In either case (Settings opened or Cancel pressed), the original action is aborted by returning from the caller.
    }

    // --- Public API ---

    /**
     * Gets the current user input text. If the placeholder is currently displayed,
     * it returns an empty string, otherwise it returns the actual text content.
     */
    public String getInstructions() {
        return SwingUtil.runOnEdt(() -> {
            return instructionsArea.getText().equals(PLACEHOLDER_TEXT)
                   ? ""
                   : instructionsArea.getText();
        }, "");
    }

    /**
     * Clears the command input field and ensures the text color is set to the standard foreground.
     * This prevents the placeholder from reappearing inadvertently.
     */
    public void clearCommandInput() {
        SwingUtilities.invokeLater(() -> {
            instructionsArea.setText("");
            commandInputUndoManager.discardAllEdits(); // Clear undo history as well
        });
    }

    public void requestCommandInputFocus() {
        SwingUtilities.invokeLater(instructionsArea::requestFocus);
    }

    /**
     * Sets the text of the command result label.
     * Moved from HistoryOutputPanel.
     */
    public void setCommandResultText(String text) {
        SwingUtilities.invokeLater(() -> commandResultLabel.setText(text));
    }

    /**
     * Clears the text of the command result label.
     * Moved from HistoryOutputPanel.
     */
    public void clearCommandResultText() {
        SwingUtilities.invokeLater(() -> commandResultLabel.setText(" ")); // Set back to space to maintain height
    }

    /**
     * Appends text to the system output area with timestamp.
     * Moved from HistoryOutputPanel.
     */
    public void appendSystemOutput(String message) {
        SwingUtilities.invokeLater(() -> {
            // Format timestamp as HH:MM
            String timestamp = java.time.LocalTime.now().format(java.time.format.DateTimeFormatter.ofPattern("HH:mm"));

            // Add newline if needed
            if (!systemArea.getText().isEmpty() && !systemArea.getText().endsWith("\n")) {
                systemArea.append("\n");
            }

            // Append timestamped message
            systemArea.append(timestamp + ": " + message);
            // Scroll to bottom
            systemArea.setCaretPosition(systemArea.getDocument().getLength());
        });
    }


    /**
     * Executes a context-modifying operation with temporary listener detachment to avoid
     * triggering context suggestions for our own actions.
     * 
     * @param action The operation to execute with the listener detached
     * @param taskDescription A description for the context task
     */
    private void withTemporaryListenerDetachment(Runnable action, String taskDescription) {
        if (contextManager == null) {
            logger.warn("Cannot execute with listener detachment: ContextManager is null");
            return;
        }
        
        // First detach this panel as a listener
        contextManager.removeContextListener(this);
        
        // Submit the task
        chrome.contextManager.submitContextTask(taskDescription, () -> {
            try {
                // Execute the action
                action.run();
            } finally {
                // Always re-attach the listener when done
                SwingUtilities.invokeLater(() -> {
                    // Re-add on EDT to avoid concurrent modification issues
                    contextManager.addContextListener(this);
                    logger.debug("Listener re-attached after {}", taskDescription);
                });
            }
        });
    }
    
    // --- Private Execution Logic ---

    /**
     * Called by the contextSuggestionTimer or external events (like context changes)
     * to initiate a context suggestion task. It increments the generation counter
     * and submits the task to the sequential worker executor.
     */
    private void triggerContextSuggestion(ActionEvent e) { // ActionEvent will be null for external triggers
        var goal = getInstructions(); // Capture snapshot on EDT

        // Basic checks before submitting to worker
        if (goal.isBlank()) {
            // The DocumentListener handles clearing
            logger.trace("triggerContextSuggestion called with empty goal, not submitting task.");
            return;
        }

        // Increment generation and submit the task
        long myGen = suggestionGeneration.incrementAndGet();
        if (e == null) { // If triggered externally (e.g., context change)
            forceSuggestions.set(true);
            logger.trace("Forcing suggestion at generation {} due to external trigger", myGen);
        }
        logger.trace("Submitting suggestion task generation {}", myGen);
        suggestionWorker.submit(() -> processInputSuggestions(myGen, goal));
    }

    /**
     * Performs the actual context suggestion logic off the EDT.
     * This method includes checks against the current `suggestionGeneration`
     * to ensure only the latest task proceeds and updates the UI.
     *
     * @param myGen    The generation number of this specific task.
     * @param snapshot The input text captured when this task was initiated.
     */
    private void processInputSuggestions(long myGen, String snapshot) {
        logger.trace("Starting suggestion task generation {}", myGen);

        if (contextManager == null) {
            logger.warn("Task {} cannot provide suggestions: ContextManager is not available.", myGen);
            SwingUtilities.invokeLater(() -> showFailureLabel("Context features unavailable"));
            return;
        }

        // 0. Initial staleness check
        if (myGen != suggestionGeneration.get()) {
            logger.trace("Task {} is stale (current gen {}), aborting early.", myGen, suggestionGeneration.get());
            showPendingContext(null);
            return;
        }

        boolean currentForceState = forceSuggestions.get(); // Read the state for this task

        // Conditionally skip checks if currentForceState is true
        if (!currentForceState) {
            // 1. Quick literal check
            if (snapshot.equals(lastCheckedInputText)) {
                logger.trace("Task {} input is literally unchanged (not forced), aborting.", myGen);
                showPendingContext(null);
                return;
            }
        } else {
            logger.trace("Task {} is forced, skipping literal check.", myGen);
        }

        // 2. Embedding Model Check (This check MUST run even if forced, as we need the model)
        if (!Brokk.embeddingModelFuture.isDone()) {
            SwingUtilities.invokeLater(() -> showFailureLabel("Waiting for model download"));
            logger.trace("Task {} waiting for model.", myGen);
            return; // Don't proceed further until model is ready
        }
        AbstractModel embeddingModel;
        try {
            embeddingModel = Brokk.embeddingModelFuture.get();
            assert embeddingModel != null;
        } catch (ExecutionException | InterruptedException ex) {
            logger.error("Task {} failed to get embedding model", myGen, ex);
            SwingUtilities.invokeLater(() -> showFailureLabel("Error loading embedding model"));
            return;
        }

        // 3. Staleness check before embedding
        if (myGen != suggestionGeneration.get()) {
            logger.trace("Task {} is stale before embedding, aborting.", myGen);
            showPendingContext(null);
            return;
        }

        // 4. Compute Embeddings
        List<String> chunks = Arrays.stream(snapshot.split("[.\\n]"))
                .map(String::strip)
                .filter(s -> !s.isEmpty())
                .toList();
        float[][] newEmbeddings = chunks.isEmpty()
                                  ? new float[0][]
                                  : chunks.stream()
                                          .map(chunk -> embeddingModel.embed(chunk, Generator.PoolingType.AVG))
                                          .toArray(float[][]::new);

        // 5. Staleness check after embedding
        if (myGen != suggestionGeneration.get()) {
            logger.trace("Task {} is stale after embedding, aborting.", myGen);
            showPendingContext(null);
            return;
        }

        if (!currentForceState) {
            // 6. Semantic Comparison
            boolean isDifferent = isSemanticallyDifferent(snapshot, newEmbeddings);

            if (!isDifferent) {
                logger.trace("Task {} input is semantically similar (not forced), aborting ContextAgent.", myGen);
                showPendingContext(null);
                return;
            }
        } else {
            logger.trace("Task {} is forced, skipping semantic similarity check.", myGen);
        }

        // 8. Run ContextAgent
        logger.debug("Task {} fetching QUICK context recommendations for: '{}'", myGen, snapshot);
        var model = contextManager.getService().quickestModel();
        ContextAgent.RecommendationResult recommendations;
        try {
            ContextAgent agent = new ContextAgent(contextManager, model, snapshot, false);
            recommendations = agent.getRecommendations(false);

            // 10. Process results
            if (!recommendations.success()) {
                logger.debug("Task {} quick context suggestion failed: {}", myGen, recommendations.reasoning());
                showPendingContext(recommendations.reasoning());
                return;
            }

            var fileRefs = recommendations.fragments().stream()
                    .flatMap(f -> f.files().stream()) // No analyzer
                    .distinct()
                    .map(pf -> new FileReferenceData(pf.getFileName(), pf.toString(), (ProjectFile) pf)) // Cast to ProjectFile
                    .toList();
            if (fileRefs.isEmpty()) {
                logger.debug("Task {} found no relevant files.", myGen);
                showPendingContext("No quick suggestions");
                return;
            }

            // Update the UI with our new recommendations, or save them for the next task to use
            logger.debug("Task {} updating quick reference table with {} suggestions", myGen, fileRefs.size());
            if (myGen == suggestionGeneration.get()) {
                SwingUtilities.invokeLater(() -> showSuggestionsTable(fileRefs));
                pendingQuickContext = null;
            } else {
                pendingQuickContext = fileRefs;
            }

            // Set our snapshot as the new semantic baseline
            this.lastCheckedInputText = snapshot;
            this.lastCheckedEmbeddings = newEmbeddings;
        } catch (InterruptedException ex) {
            // shouldn't happen
            throw new RuntimeException(ex);
        } finally {
            if (currentForceState) {
                forceSuggestions.set(false);
                logger.trace("Task {} cleared forceSuggestions.", myGen);
            }
        }
    }

    private void showPendingContext(@Nullable String failureExplanation) {
        // do this on the serial task thread, before we move to the EDT
        var contextToDisplay = pendingQuickContext;
        pendingQuickContext = null;

        SwingUtilities.invokeLater(() -> {
            if (contextToDisplay != null) {
                showSuggestionsTable(contextToDisplay);
            } else if (failureExplanation != null) {
                showFailureLabel(failureExplanation);
            }
        });
    }

    /**
     * Checks if the new text/embeddings are semantically different from the
     * last processed state (`lastCheckedInputText`, `lastCheckedEmbeddings`).
     */
    private boolean isSemanticallyDifferent(String currentText, float[][] newEmbeddings) {
        if (lastCheckedInputText == null || lastCheckedEmbeddings == null) {
            // First run or state was reset. Treat as different and store the new embeddings.
            logger.debug("New embeddings input is trivially different from empty old");
            return true;
        }

        // Compare lengths
        if (newEmbeddings.length != lastCheckedEmbeddings.length) {
            logger.debug("New embeddings length differs from last checked embeddings length.");
            return true;
        }

        // Compare pairwise cosine similarity
        final float SIMILARITY_THRESHOLD = 0.85f;
        float minSimilarity = Float.MAX_VALUE;
        for (int i = 0; i < newEmbeddings.length; i++) {
            float similarity = cosine(newEmbeddings[i], lastCheckedEmbeddings[i]);
            if (similarity < minSimilarity) {
                minSimilarity = similarity;
            }
            if (similarity < SIMILARITY_THRESHOLD) {
                var msg = """
                New embeddings similarity = %.3f, triggering recompute
                
                # Old text
                %s
                
                # New text
                %s
                """.formatted(similarity, lastCheckedInputText, currentText);
                logger.debug(msg);
                return true;
            }
        }

        logger.debug("Minimum similarity was {}", minSimilarity);

        // If lengths match and all similarities are above threshold, it's not different enough.
        // Do NOT update lastCheckedEmbeddings here, keep the previous ones for the next comparison.
        return false;
    }

    /**
     * Helper to show the failure label with a message.
     */
    private void showFailureLabel(String message) {
        boolean isDark = UIManager.getBoolean("laf.dark");
        failureReasonLabel.setForeground(ThemeColors.getColor(isDark, "badge_foreground"));
        failureReasonLabel.setText(message);
        failureReasonLabel.setVisible(true);
        tableScrollPane.setVisible(false); // Ensure table scrollpane is hidden
        referenceFileTable.setValueAt(List.of(), 0, 0); // Clear table data
        suggestionCardLayout.show(suggestionContentPanel, "LABEL"); // Show label
    }

    /**
     * Helper to show the suggestions table with file references.
     */
    private void showSuggestionsTable(List<FileReferenceData> fileRefs) {
        referenceFileTable.setValueAt(fileRefs, 0, 0);
        failureReasonLabel.setVisible(false);
        tableScrollPane.setVisible(true); // Ensure table scrollpane is visible
        suggestionCardLayout.show(suggestionContentPanel, "TABLE"); // Show table
    }

    /**
     * Triggered by the "Deep Scan" button click.
     * Runs the Deep Scan agents and shows the results dialog.
     * Delegates the core logic to the DeepScanDialog class.
     */
    private void triggerDeepScan(ActionEvent e) {
        var goal = getInstructions();
        deepScanButton.setEnabled(false);
        try {
            DeepScanDialog.triggerDeepScan(chrome, goal);
        } finally {
            deepScanButton.setEnabled(true);
            chrome.getContextManager().submitBackgroundTask("", this::checkBalanceAndNotify);
            checkFocusAndNotify("Deep Scan");
        }
    }

    /**
     * Checks the user's balance if using the Brokk proxy and displays a notification
     * if the balance is low.
     */
    public void checkBalanceAndNotify() {
        if (Project.getProxySetting() != Project.LlmProxySetting.BROKK) {
            return; // Only check balance when using Brokk proxy
        }

        var contextManager = chrome.getContextManager();
        contextManager.submitBackgroundTask("", () -> {
            try {
                float balance = contextManager.getService().getUserBalance();
                logger.debug("Checked balance: ${}", String.format("%.2f", balance));

                // If balance drops below the minimum paid threshold, reinitialize models to enforce free tier
                if (balance < Service.MINIMUM_PAID_BALANCE) {
                    logger.debug("Balance below minimum paid threshold (${}), reinitializing models to free tier.", Service.MINIMUM_PAID_BALANCE);
                    // This will refetch models and apply the lowBalance filter based on MINIMUM_PAID_BALANCE
                    contextManager.reloadModelsAsync();

                    SwingUtilities.invokeLater(() -> {
                        if (freeTierNotified) {
                            // Only show the dialog once unless balance recovers
                            return;
                        }

                        freeTierNotified = true;
                        var panel = new JPanel();
                        panel.setLayout(new BoxLayout(panel, BoxLayout.Y_AXIS));
                        panel.setAlignmentX(Component.LEFT_ALIGNMENT);

                        panel.add(new JLabel("Brokk is running in the free tier. Only low-cost models are available."));
                        panel.add(Box.createVerticalStrut(5));
                        var label = new JLabel("To enable smarter models, subscribe or top up at:");
                        panel.add(label);
                        var browserLabel = new BrowserLabel(Service.TOP_UP_URL);
                        browserLabel.setAlignmentX(Component.LEFT_ALIGNMENT);
                        label.setAlignmentX(Component.LEFT_ALIGNMENT);
                        panel.add(browserLabel);

                        JOptionPane.showMessageDialog(
                                chrome.getFrame(),
                                panel,
                                "Balance Exhausted",
                                JOptionPane.WARNING_MESSAGE
                        );
                    });
                } else if (balance < Service.LOW_BALANCE_WARN_AT) {
                    if (lowBalanceNotified) {
                        // Only show the dialog once unless balance recovers
                        return;
                    }

                    lowBalanceNotified = true;
                    SwingUtilities.invokeLater(() -> {
                        var panel = new JPanel(new BorderLayout(0, V_GAP)); // Panel for text and link
                        var balanceMessage = String.format("Low account balance: $%.2f.", balance);
                        panel.add(new JLabel(balanceMessage), BorderLayout.NORTH);

                        var browserLabel = new io.github.jbellis.brokk.gui.components.BrowserLabel(Service.TOP_UP_URL, "Top up at " + Service.TOP_UP_URL + " to avoid interruptions.");
                        panel.add(browserLabel, BorderLayout.SOUTH);

                        JOptionPane.showMessageDialog(
                                chrome.getFrame(),
                                panel,
                                "Low Balance Warning",
                                JOptionPane.WARNING_MESSAGE);
                    });
                } else {
                    // reset the notification flag
                    lowBalanceNotified = false;
                }
            } catch (java.io.IOException e) {
                logger.error("Failed to check user balance", e);
            }
        });
    }


    /**
     * Executes the core logic for the "Code" command.
     * This runs inside the Runnable passed to contextManager.submitUserTask.
     */
    private void executeCodeCommand(StreamingChatLanguageModel model, String input) {
        var contextManager = chrome.getContextManager();

        contextManager.getAnalyzerWrapper().pause();
        try {
<<<<<<< HEAD
            var result = new CodeAgent(contextManager, model).runSession(input, false);
            if (result.stopDetails().reason() == SessionResult.StopReason.INTERRUPTED) {
                restoreOriginalInstructions();
=======
            var result = new CodeAgent(contextManager, model).runTask(input, false);
            if (result.stopDetails().reason() == TaskResult.StopReason.INTERRUPTED) {
>>>>>>> b683f8f3
                chrome.systemOutput("Code Agent cancelled!");
                // Save the partial result (if we didn't interrupt before we got any replies)
                if (result.output().messages().stream().anyMatch(m -> m instanceof AiMessage)) {
                    chrome.setSkipNextUpdateOutputPanelOnContextChange(true);
                    contextManager.addToHistory(result, false);
                }
            } else {
                if (result.stopDetails().reason() == TaskResult.StopReason.SUCCESS) {
                    chrome.systemOutput("Code Agent complete!");
                }
                // Code agent has logged error to console already
                chrome.setSkipNextUpdateOutputPanelOnContextChange(true);
                contextManager.addToHistory(result, false);
            }
        } finally {
            contextManager.getAnalyzerWrapper().resume();
        }
    }

    /**
     * Executes the core logic for the "Ask" command.
     * This runs inside the Runnable passed to contextManager.submitAction.
     */
    private void executeAskCommand(StreamingChatLanguageModel model, String question) {
        try {
            var contextManager = chrome.getContextManager();
            if (question.isBlank()) {
                chrome.toolErrorRaw("Please provide a question");
                return;
            }

            // stream from coder using the provided model
            var messages = CodePrompts.instance.collectAskMessages(contextManager, question);
            var response = contextManager.getLlm(model, "Ask: " + question).sendRequest(messages, true);
            if (response.error() != null) {
                chrome.toolErrorRaw("Error during 'Ask': " + response.error().getMessage());
            } else if (response.chatResponse() != null && response.chatResponse().aiMessage() != null) {
                var aiResponse = response.chatResponse().aiMessage();
                // Check if the response is valid before adding to history
                if (aiResponse.text() != null && !aiResponse.text().isBlank()) {
                    // Construct SessionResult for 'Ask'
                    var sessionResult = new TaskResult(contextManager,
                                                       "Ask: " + question,
                                                       List.copyOf(chrome.getLlmRawMessages()),
                                                       Map.of(), // No undo contents for Ask
                                                       new TaskResult.StopDetails(TaskResult.StopReason.SUCCESS));
                    chrome.setSkipNextUpdateOutputPanelOnContextChange(true);
                    contextManager.addToHistory(sessionResult, false);
                    chrome.systemOutput("Ask command complete!");
                } else {
                    chrome.systemOutput("Ask command completed with an empty response.");
                }
            } else {
                chrome.systemOutput("Ask command completed with no response data.");
            }
        } catch (InterruptedException e) {
            restoreOriginalInstructions();
            chrome.systemOutput("Ask command cancelled!");
            // Check if we have any partial output to save
                maybeAddInterruptedResult("Ask", question);
            }
        }

        private void maybeAddInterruptedResult(String action, String input) {
            if (chrome.getLlmRawMessages().stream().anyMatch(m -> m instanceof AiMessage)) {
                logger.debug(action + " command cancelled with partial results");
                var sessionResult = new TaskResult("%s (Cancelled): %s".formatted(action, input),
                                                   new TaskFragment(chrome.getContextManager(), List.copyOf(chrome.getLlmRawMessages()), input),
                                                   Map.of(),
                                                   new TaskResult.StopDetails(TaskResult.StopReason.INTERRUPTED));
                chrome.getContextManager().addToHistory(sessionResult, false);
            }
        }

    /**
     * Executes the core logic for the "Agent" command.
     * This runs inside the Runnable passed to contextManager.submitAction.
     *
     * @param goal    The initial user instruction passed to the agent.
     * @param options The configured options for the agent's tools.
     */
    private void executeAgentCommand(StreamingChatLanguageModel model, String goal, ArchitectAgent.ArchitectOptions options) {
        var contextManager = chrome.getContextManager();
        try {
            // Pass options to the constructor
            var agent = new ArchitectAgent(contextManager, model, contextManager.getToolRegistry(), goal, options);
            var result = agent.execute();
            chrome.systemOutput("Architect complete!");
            contextManager.addToHistory(result, false);
        } catch (InterruptedException e) {
            restoreOriginalInstructions();
            chrome.systemOutput("Architect Agent cancelled!");
            maybeAddInterruptedResult("Architect", goal);
        } catch (Exception e) {
            logger.error("Error during Agent execution", e);
            chrome.toolErrorRaw("Internal error during Agent command: " + e.getMessage());
        }
    }

    /**
     * Executes the core logic for the "Search" command.
     * This runs inside the Runnable passed to contextManager.submitAction.
     */
    private void executeSearchCommand(StreamingChatLanguageModel model, String query) {
        if (query.isBlank()) {
            chrome.toolErrorRaw("Please provide a search query");
            return;
        }
        try {
            var contextManager = chrome.getContextManager();
            var agent = new SearchAgent(query, contextManager, model, contextManager.getToolRegistry(), 0);
            var result = agent.execute();
            assert result != null;
            // Search does not stream to llmOutput, so add the final answer here
            
            chrome.setSkipNextUpdateOutputPanelOnContextChange(true);
            contextManager.addToHistory(result, false);
            chrome.systemOutput("Search complete!");
        } catch (InterruptedException e) {
            restoreOriginalInstructions();
            chrome.toolErrorRaw("Search agent cancelled without answering");
        }
    }

    /**
     * Executes the core logic for the "Run in Shell" command.
     * This runs inside the Runnable passed to contextManager.submitAction.
     */
    private void executeRunCommand(String input) {
        var contextManager = chrome.getContextManager();
        String actionMessage = "Run: " + input;

        try {
            chrome.showOutputSpinner("Executing command...");
            chrome.llmOutput("\n```bash\n", ChatMessageType.CUSTOM);
            Environment.instance.runShellCommand(input,
                                                 contextManager.getRoot(),
                                                 line -> chrome.llmOutput(line + "\n", ChatMessageType.CUSTOM));
            chrome.llmOutput("\n```", ChatMessageType.CUSTOM); // Close markdown block on success
            chrome.systemOutput("Run command complete!");
        } catch (Environment.SubprocessException e) {
            chrome.llmOutput("\n```", ChatMessageType.CUSTOM); // Ensure markdown block is closed on error
            actionMessage = "Run: " + input + " (failed: " + e.getMessage() + ")";
            chrome.systemOutput("Run command completed with errors -- see Output");
            logger.warn("Run command '{}' failed: {}", input, e.getMessage(), e);
            chrome.llmOutput("\n**Command Failed**", ChatMessageType.CUSTOM);
        } catch (InterruptedException e) {
            // If interrupted, the ```bash block might be open.
            // It's tricky to know if llmOutput for closing ``` is safe or needed here.
            // For now, just log and return, consistent with previous behavior for interruption.
            restoreOriginalInstructions();
            chrome.systemOutput("Cancelled!");
            // No action needed for context history on cancellation here
            return;
        } finally {
            chrome.hideOutputSpinner();
        }

        // Add to context history with the action message (which includes success/failure)
        final String finalActionMessage = actionMessage; // Effectively final for lambda
        contextManager.pushContext(ctx -> {
            var parsed = new TaskFragment(chrome.getContextManager(), List.copyOf(chrome.getLlmRawMessages()), finalActionMessage);
                return ctx.withParsedOutput(parsed, CompletableFuture.completedFuture(finalActionMessage));
            });
    }

    // --- Action Handlers ---

    public void runArchitectCommand() {
        var goal = getInstructions();
        if (goal.isBlank()) {
            chrome.toolErrorRaw("Please provide an initial goal or instruction for the Architect");
            return;
        }

        var contextManager = chrome.getContextManager();
        var models = contextManager.getService();
        var architectModel = contextManager.getArchitectModel();
        var codeModel = contextManager.getCodeModel();
        var searchModel = contextManager.getSearchModel();

        if (contextHasImages()) {
            var nonVisionModels = Stream.of(architectModel, codeModel, searchModel)
                    .filter(m -> !models.supportsVision(m))
                    .map(models::nameOf)
                    .toList();
            if (!nonVisionModels.isEmpty()) {
                showVisionSupportErrorDialog(String.join(", ", nonVisionModels));
                return; // Abort if any required model lacks vision and context has images
            }
        }

        // Disable buttons immediately to provide feedback
        chrome.getProject().addToInstructionsHistory(goal, 20);

        // Show the options dialog synchronously on the EDT. This blocks until the user clicks OK/Cancel.
        ArchitectAgent.ArchitectOptions options = ArchitectOptionsDialog.showDialogAndWait(chrome, contextManager);

        // If the user cancelled the dialog, options will be null.
        if (options == null) {
            chrome.systemOutput("Architect command cancelled during option selection.");
            enableButtons(); // Re-enable buttons since the action was cancelled before submission
            return;
        }
        clearCommandInput();

        // User confirmed options, now submit the actual agent execution to the background.
        submitAction("Architect", goal, () -> {
            // Proceed with execution using the selected options
            executeAgentCommand(architectModel, goal, options);
        });
    }

    // Methods for running commands. These prepare the input and model, then delegate
    // the core logic execution to contextManager.submitAction, which calls back
    // into the private execute* methods above.

    // Public entry point for default Code model
    public void runCodeCommand() {
        var contextManager = chrome.getContextManager();
        prepareAndRunCodeCommand(contextManager.getCodeModel());
    }

    // Public entry point for selected Code model from SplitButton
    public void runCodeCommand(StreamingChatLanguageModel modelToUse) {
        prepareAndRunCodeCommand(modelToUse);
    }

    // Core method to prepare and submit the Code action
    private void prepareAndRunCodeCommand(StreamingChatLanguageModel modelToUse) {
        var input = getInstructions();
        if (input.isBlank()) {
            chrome.toolErrorRaw("Please enter a command or text");
            return;
        }

        var contextManager = chrome.getContextManager();
        var models = contextManager.getService();

        if (contextHasImages() && !models.supportsVision(modelToUse)) {
            showVisionSupportErrorDialog(models.nameOf(modelToUse) + " (Code)");
            return;
        }

        chrome.getProject().addToInstructionsHistory(input, 20);
        clearCommandInput();
        // disableButtons() is called by submitAction via chrome.disableActionButtons()
        submitAction("Code", input, () -> executeCodeCommand(modelToUse, input));
    }

    // Public entry point for default Ask model
    public void runAskCommand() {
        var contextManager = chrome.getContextManager();
        prepareAndRunAskCommand(contextManager.getAskModel());
    }

    // Public entry point for selected Ask model from SplitButton
    public void runAskCommand(StreamingChatLanguageModel modelToUse) {
        prepareAndRunAskCommand(modelToUse);
    }

    // Core method to prepare and submit the Ask action
    private void prepareAndRunAskCommand(StreamingChatLanguageModel modelToUse) {
        var input = getInstructions();
        if (input.isBlank()) {
            chrome.toolErrorRaw("Please enter a question");
            return;
        }

        var contextManager = chrome.getContextManager();
        var models = contextManager.getService();

        if (contextHasImages() && !models.supportsVision(modelToUse)) {
            showVisionSupportErrorDialog(models.nameOf(modelToUse) + " (Ask)");
            return;
        }

        chrome.getProject().addToInstructionsHistory(input, 20);
        clearCommandInput();
        // disableButtons() is called by submitAction via chrome.disableActionButtons()
        submitAction("Ask", input, () -> executeAskCommand(modelToUse, input));
    }

    public void runSearchCommand() {
        var input = getInstructions();
        if (input.isBlank()) {
            chrome.toolErrorRaw("Please provide a search query");
            return;
        }

        var contextManager = chrome.getContextManager();
        var models = contextManager.getService();
        var searchModel = contextManager.getSearchModel();

        if (contextHasImages() && !models.supportsVision(searchModel)) {
            showVisionSupportErrorDialog(models.nameOf(searchModel) + " (Search)");
            return; // Abort if model doesn't support vision and context has images
        }

        chrome.getProject().addToInstructionsHistory(input, 20);
        // Update the LLM output panel directly via Chrome
        chrome.llmOutput("# Please be patient\n\nBrokk makes multiple requests to the LLM while searching. Progress is logged in System Messages below.", ChatMessageType.USER);
        clearCommandInput();
        disableButtons();
        // Submit the action, calling the private execute method inside the lambda
        submitAction("Search", input, () -> {
            executeSearchCommand(searchModel, input);
        });
    }

    public void runRunCommand() {
        var input = getInstructions();
        if (input.isBlank()) {
            chrome.toolError("Please enter a command to run");
            return;
        }
        chrome.getProject().addToInstructionsHistory(input, 20);
        clearCommandInput();
        disableButtons();
        // Submit the action, calling the private execute method inside the lambda
        submitAction("Run", input, () -> executeRunCommand(input));
    }

    /**
     * sets the llm output to indicate the action has started, and submits the task on the user pool
     */
    public Future<?> submitAction(String action, String input, Runnable task) {
        this.originalInstructionsBeforeAction = input;
        var cm = chrome.getContextManager();
        // need to set the correct parser here since we're going to append to the same fragment during the action
        String finalAction = (action + " MODE").toUpperCase();
        chrome.setLlmOutput(new ContextFragment.TaskFragment(cm, cm.getParserForWorkspace(), List.of(new UserMessage(finalAction, input)), input));
        return cm.submitUserTask(finalAction, true, () -> {
            try {
                chrome.showOutputSpinner("Executing " + action + " command...");
                task.run();
            } finally {
                chrome.hideOutputSpinner();
                checkBalanceAndNotify();
                checkFocusAndNotify(action);
            }
        });
    }

    private void restoreOriginalInstructions() {
        if (this.originalInstructionsBeforeAction != null) {
            final String textToRestore = this.originalInstructionsBeforeAction;
            SwingUtilities.invokeLater(() -> {
                instructionsArea.setText(textToRestore);
                instructionsArea.setCaretPosition(textToRestore.length());
            });
        }
    }

    // Methods to disable and enable buttons.
    public void disableButtons() {
        SwingUtilities.invokeLater(() -> {
            architectButton.setEnabled(false);
            codeButton.setEnabled(false);
            askButton.setEnabled(false);
            searchButton.setEnabled(false);
            runButton.setEnabled(false);
            deepScanButton.setEnabled(false);
            stopButton.setEnabled(true);
            chrome.disableHistoryPanel();
        });
    }

    /**
     * Updates the enabled state of all action buttons based on project load status
     * and ContextManager availability. Called initially and when actions complete.
     */
    private void updateButtonStates() {
        SwingUtilities.invokeLater(() -> {
            boolean projectLoaded = chrome.getProject() != null;
            boolean cmAvailable = this.contextManager != null;
            boolean gitAvailable = projectLoaded && chrome.getProject().hasGit();

            // Architect Button
            if (projectLoaded && !gitAvailable) {
                architectButton.setEnabled(false);
                architectButton.setToolTipText("Architect feature requires Git integration for this project.");
            } else {
                architectButton.setEnabled(projectLoaded && cmAvailable);
                // Default tooltip is set during initialization, no need to reset unless it changed
            }

            // Code Button
            if (projectLoaded && !gitAvailable) {
                codeButton.setEnabled(false);
                codeButton.setToolTipText("Code feature requires Git integration for this project.");
            } else {
                codeButton.setEnabled(projectLoaded && cmAvailable);
                // Default tooltip is set during initialization, no need to reset unless it changed
            }

            askButton.setEnabled(projectLoaded && cmAvailable);
            searchButton.setEnabled(projectLoaded && cmAvailable);
            runButton.setEnabled(cmAvailable); // Requires CM for getRoot()
            // Enable deepScanButton only if instructionsArea is also enabled
            deepScanButton.setEnabled(projectLoaded && cmAvailable && instructionsArea.isEnabled());
            // Stop is only enabled when an action is running
            stopButton.setEnabled(false);

            if (projectLoaded && cmAvailable) {
                chrome.enableHistoryPanel();
            } else {
                chrome.disableHistoryPanel();
            }
        });
    }

    @Override
    public void contextChanged(Context newCtx) {
        // Otherwise, proceed with the normal suggestion logic by submitting a task
        logger.debug("Context changed externally, triggering suggestion check.");
        triggerContextSuggestion(null); // Use null ActionEvent to indicate non-timer trigger
    }

    public void enableButtons() {
        // Called when an action completes. Reset buttons based on current CM/project state.
        updateButtonStates();
    }

    private void checkFocusAndNotify(String actionName) {
        SwingUtilities.invokeLater(() -> { // Ensure frame access is on EDT
            JFrame mainFrame = chrome.getFrame();
            if (mainFrame != null && mainFrame.isShowing() && !mainFrame.isActive()) {
                Environment.instance.sendNotificationAsync("Action '" + actionName + "' completed.");
            }
        });
    }

    /**
     * Hides the command input overlay, enables the input field and deep scan button,
     * clears the placeholder text if present, and requests focus for the input field.
     */
    private void activateCommandInput() {
        overlayPanel.setVisible(false); // Hide the overlay
        setCommandInputAndDeepScanEnabled(true); // Enable input and deep scan button
        // Clear placeholder only if it's still present
        if (instructionsArea.getText().equals(PLACEHOLDER_TEXT)) {
            clearCommandInput();
        }
        instructionsArea.requestFocusInWindow(); // Give it focus
    }

    /**
     * Sets the enabled state for both the command input field and the Deep Scan button.
     *
     * @param enabled true to enable, false to disable.
     */
    void setCommandInputAndDeepScanEnabled(boolean enabled) {
        instructionsArea.setEnabled(enabled);
        this.deepScanButton.setEnabled(enabled);
    }

    /**
     * Returns cosine similarity of two equal-length vectors.
     */
    private static float cosine(float[] a, float[] b) {
        if (a.length != b.length) {
            throw new IllegalArgumentException("Vectors differ in length");
        }
        if (a.length == 0) {
            throw new IllegalArgumentException("Vectors must have at least one element");
        }

        double dot = 0.0;
        double magA = 0.0;
        double magB = 0.0;

        for (int i = 0; i < a.length; i++) {
            double x = a[i];
            double y = b[i];
            dot += x * y;
            magA += x * x;
            magB += y * y;
        }

        double denominator = Math.sqrt(magA) * Math.sqrt(magB);
        if (denominator == 0.0) {
            throw new IllegalArgumentException("One of the vectors is zero-length");
        }

        return (float) (dot / denominator);
    }

    /**
     * Creates a JPopupMenu displaying favorite models that are currently available.
     * When a favorite model is selected, the provided consumer is called with the
     * model name and its associated reasoning level from the favorite model configuration.
     *
     * @param onModelSelect The consumer to call when a favorite model is selected.
     *                      Receives the model name and the reasoning level configured for that favorite.
     * @return A JPopupMenu containing available favorite models or configuration options.
     */
    private JPopupMenu createModelSelectionMenu(BiConsumer<String, Service.ReasoningLevel> onModelSelect)
    {
        var popupMenu = new JPopupMenu();
        if (this.contextManager == null) {
            var item = new JMenuItem("Models unavailable (ContextManager not ready)");
            item.setEnabled(false);
            popupMenu.add(item);
            if (chrome.themeManager != null) {
                chrome.themeManager.registerPopupMenu(popupMenu);
            }
            return popupMenu;
        }

        var modelsInstance = this.contextManager.getService();
        Map<String, String> availableModelsMap = modelsInstance.getAvailableModels(); // Get all available models

        // Cast the result of loadFavoriteModels and ensure it's handled correctly
        List<Service.FavoriteModel> favoriteModels = Project.loadFavoriteModels();

        // Filter favorite models to show only those that are currently available, and sort by alias
        List<Service.FavoriteModel> favoriteModelsToShow = favoriteModels.stream()
                .filter(fav -> availableModelsMap.containsKey(fav.modelName()))
                .sorted(Comparator.comparing(Service.FavoriteModel::alias))
                .toList();

        if (favoriteModelsToShow.isEmpty()) {
            var item = new JMenuItem("(No favorite models available)"); // Updated message
            item.setEnabled(false); // Keep it disabled as it's just info
            popupMenu.add(item);
            popupMenu.addSeparator();
            var configureItem = new JMenuItem("Configure Favorites...");
            configureItem.addActionListener(e -> SettingsDialog.showSettingsDialog(chrome, SettingsDialog.MODELS_TAB));
            popupMenu.add(configureItem);
        } else {
            favoriteModelsToShow.forEach(fav -> {
                var item = new JMenuItem(fav.alias());
                 // Add a tooltip showing model name and reasoning level
                item.setToolTipText("<html>Model: " + fav.modelName() + "<br>Reasoning: " + fav.reasoning().toString() + "</html>");
                item.addActionListener(e -> onModelSelect.accept(fav.modelName(), fav.reasoning()));
                popupMenu.add(item);
            });
        }

        // Apply theme to the popup menu itself and its items
        if (chrome.themeManager != null) {
            chrome.themeManager.registerPopupMenu(popupMenu);
        }
        return popupMenu;
    }

    private final class AtTriggerFilter extends DocumentFilter {
        private boolean isPopupOpen = false; // Guard against re-entrant calls

        @Override
        public void insertString(FilterBypass fb, int offs, String str, AttributeSet a)
                throws BadLocationException {
            super.insertString(fb, offs, str, a);
            if (!isPopupOpen) {
                maybeHandleAt(fb, offs + str.length());
            }
        }

        @Override
        public void replace(FilterBypass fb, int offs, int len, String str, AttributeSet a)
                throws BadLocationException {
            super.replace(fb, offs, len, str, a);
            if (!isPopupOpen) {
                maybeHandleAt(fb, offs + str.length());
            }
        }

        private void maybeHandleAt(DocumentFilter.FilterBypass fb, int caretPos) {
            try {
                if (fb.getDocument().getLength() >= caretPos && caretPos > 0 &&
                    fb.getDocument().getText(caretPos - 1, 1).equals("@")) {
                    // Schedule popup display on EDT
                    SwingUtilities.invokeLater(() -> showAddPopup(caretPos - 1));
                }
            } catch (BadLocationException ignored) {
                // Ignore, means text was changing rapidly
            }
        }

        private void showAddPopup(int atOffset) {
            if (isPopupOpen) return; // Already showing one

            isPopupOpen = true;
            try {
                Rectangle r = instructionsArea.modelToView2D(atOffset).getBounds();
                Point p = SwingUtilities.convertPoint(instructionsArea, r.x, r.y + r.height, chrome.getFrame());

                JPopupMenu popup = AddMenuFactory.buildAddPopup(chrome.getContextPanel());

                // Add action listeners to set the flag when an item is clicked
                for (Component comp : popup.getComponents()) {
                    if (comp instanceof JMenuItem item) {
                        // Get original listeners
                        java.awt.event.ActionListener[] originalListeners = item.getActionListeners();
                        // Remove them to re-wrap
                        for (java.awt.event.ActionListener al : originalListeners) {
                            item.removeActionListener(al);
                        }
                        // Add new listener that removes "@" then calls originals
                        item.addActionListener(actionEvent -> {
                            SwingUtilities.invokeLater(() -> { // Ensure document modification is on EDT
                                try {
                                    instructionsArea.getDocument().remove(atOffset, 1);
                                } catch (BadLocationException ble) {
                                    logger.warn("Could not remove @ symbol after selection in ActionListener", ble);
                                }
                            });
                            for (java.awt.event.ActionListener al : originalListeners) {
                                al.actionPerformed(actionEvent);
                            }
                        });
                    }
                }

                popup.addPopupMenuListener(new PopupMenuListener() {
                    @Override
                    public void popupMenuWillBecomeInvisible(PopupMenuEvent e) {
                        // Unregister listener to avoid memory leaks
                        popup.removePopupMenuListener(this);
                        isPopupOpen = false; // Allow new popups
                        // Removal of "@" is now handled by the JMenuItem's ActionListener
                    }

                    @Override
                    public void popupMenuWillBecomeVisible(PopupMenuEvent e) {}

                    @Override
                    public void popupMenuCanceled(PopupMenuEvent e) {
                        // Unregister listener
                        popup.removePopupMenuListener(this);
                        isPopupOpen = false; // Allow new popups
                        // Do not remove "@" on cancel
                    }
                });

                if (chrome.themeManager != null) {
                    chrome.themeManager.registerPopupMenu(popup);
                }
                popup.show(instructionsArea, r.x, r.y + r.height);

                // Preselect the first item in the popup
                if (popup.getComponentCount() > 0) {
                    Component firstComponent = popup.getComponent(0);
                    if (firstComponent instanceof JMenuItem) { // Or more generally, MenuElement
                        MenuElement[] path = {popup, (MenuElement) firstComponent};
                        MenuSelectionManager.defaultManager().setSelectedPath(path);
                    }
                }
            } catch (BadLocationException ble) {
                isPopupOpen = false; // Reset guard on error
                logger.warn("Could not show @ popup", ble);
            } catch (Exception ex) {
                isPopupOpen = false; // Reset guard on any other error
                logger.error("Error showing @ popup", ex);
            }
        }
    }
}<|MERGE_RESOLUTION|>--- conflicted
+++ resolved
@@ -119,7 +119,6 @@
     private String lastCheckedInputText = null;
     private float[][] lastCheckedEmbeddings = null;
     private List<FileReferenceData> pendingQuickContext = null;
-    private String originalInstructionsBeforeAction;
 
     public InstructionsPanel(Chrome chrome) {
         super(new BorderLayout(2, 2));
@@ -1154,14 +1153,8 @@
 
         contextManager.getAnalyzerWrapper().pause();
         try {
-<<<<<<< HEAD
-            var result = new CodeAgent(contextManager, model).runSession(input, false);
-            if (result.stopDetails().reason() == SessionResult.StopReason.INTERRUPTED) {
-                restoreOriginalInstructions();
-=======
             var result = new CodeAgent(contextManager, model).runTask(input, false);
             if (result.stopDetails().reason() == TaskResult.StopReason.INTERRUPTED) {
->>>>>>> b683f8f3
                 chrome.systemOutput("Code Agent cancelled!");
                 // Save the partial result (if we didn't interrupt before we got any replies)
                 if (result.output().messages().stream().anyMatch(m -> m instanceof AiMessage)) {
@@ -1218,7 +1211,6 @@
                 chrome.systemOutput("Ask command completed with no response data.");
             }
         } catch (InterruptedException e) {
-            restoreOriginalInstructions();
             chrome.systemOutput("Ask command cancelled!");
             // Check if we have any partial output to save
                 maybeAddInterruptedResult("Ask", question);
@@ -1252,7 +1244,6 @@
             chrome.systemOutput("Architect complete!");
             contextManager.addToHistory(result, false);
         } catch (InterruptedException e) {
-            restoreOriginalInstructions();
             chrome.systemOutput("Architect Agent cancelled!");
             maybeAddInterruptedResult("Architect", goal);
         } catch (Exception e) {
@@ -1281,7 +1272,6 @@
             contextManager.addToHistory(result, false);
             chrome.systemOutput("Search complete!");
         } catch (InterruptedException e) {
-            restoreOriginalInstructions();
             chrome.toolErrorRaw("Search agent cancelled without answering");
         }
     }
@@ -1312,7 +1302,6 @@
             // If interrupted, the ```bash block might be open.
             // It's tricky to know if llmOutput for closing ``` is safe or needed here.
             // For now, just log and return, consistent with previous behavior for interruption.
-            restoreOriginalInstructions();
             chrome.systemOutput("Cancelled!");
             // No action needed for context history on cancellation here
             return;
@@ -1489,7 +1478,6 @@
      * sets the llm output to indicate the action has started, and submits the task on the user pool
      */
     public Future<?> submitAction(String action, String input, Runnable task) {
-        this.originalInstructionsBeforeAction = input;
         var cm = chrome.getContextManager();
         // need to set the correct parser here since we're going to append to the same fragment during the action
         String finalAction = (action + " MODE").toUpperCase();
@@ -1504,16 +1492,6 @@
                 checkFocusAndNotify(action);
             }
         });
-    }
-
-    private void restoreOriginalInstructions() {
-        if (this.originalInstructionsBeforeAction != null) {
-            final String textToRestore = this.originalInstructionsBeforeAction;
-            SwingUtilities.invokeLater(() -> {
-                instructionsArea.setText(textToRestore);
-                instructionsArea.setCaretPosition(textToRestore.length());
-            });
-        }
     }
 
     // Methods to disable and enable buttons.
