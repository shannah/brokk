--- conflicted
+++ resolved
@@ -288,13 +288,6 @@
             value =
                     "Report the gathered build details when ALL information is collected. DO NOT call this method before then.")
     public String reportBuildDetails(
-<<<<<<< HEAD
-            @P("Command to build or lint incrementally, e.g. mvn compile, cargo check, pyflakes. If a linter is not clearly in use, don't guess! it will cause problems; just leave it blank.") String buildLintCommand,
-            @P("Command to run all tests. If no test framework is clearly in use, don't guess! it will cause problems; just leave it blank.") String testAllCommand,
-            @P("Command template to run specific tests using Mustache templating. Should use either a {{classes}}, {{fqclasses}}, or a {{files}} variable. Again, if no class- or file- based framework is in use, leave it blank.") String testSomeCommand,
-            @P("List of directories to exclude from code intelligence (e.g., generated code, build artifacts)") List<String> excludedDirectories
-        ) {
-=======
             @P(
                             "Command to build or lint incrementally, e.g. mvn compile, cargo check, pyflakes. If a linter is not clearly in use, don't guess! it will cause problems; just leave it blank.")
                     String buildLintCommand,
@@ -302,11 +295,10 @@
                             "Command to run all tests. If no test framework is clearly in use, don't guess! it will cause problems; just leave it blank.")
                     String testAllCommand,
             @P(
-                            "Command template to run specific tests using Mustache templating. Should use either a {{classes}} or a {{files}} variable. Again, if no class- or file- based framework is in use, leave it blank.")
+                            "Command template to run specific tests using Mustache templating. Should use either a {{classes}}, {{fqclasses}}, or a {{files}} variable. Again, if no class- or file- based framework is in use, leave it blank.")
                     String testSomeCommand,
             @P("List of directories to exclude from code intelligence (e.g., generated code, build artifacts)")
                     List<String> excludedDirectories) {
->>>>>>> 1f8a062f
         // Combine baseline excluded directories with those suggested by the LLM
         var finalExcludes = Stream.concat(this.currentExcludedDirectories.stream(), excludedDirectories.stream())
                 .map(String::trim)
@@ -455,12 +447,10 @@
 
             var codeUnits = AnalyzerUtil.testFilesToCodeUnits(analyzer, workspaceTestFiles);
             if (isFqBased) {
-                targetItems = codeUnits.stream()
-                        .map(CodeUnit::fqName)
-                        .sorted()
-                        .toList();
+                targetItems = codeUnits.stream().map(CodeUnit::fqName).sorted().toList();
             } else {
-                targetItems = codeUnits.stream().map(CodeUnit::identifier).sorted().toList();
+                targetItems =
+                        codeUnits.stream().map(CodeUnit::identifier).sorted().toList();
             }
             if (targetItems.isEmpty()) {
                 logger.debug(
