--- conflicted
+++ resolved
@@ -88,13 +88,8 @@
         BufferDocumentIF leftDoc = (nodeLeft != null) ? nodeLeft.getDocument() : EMPTY_DOC;
         BufferDocumentIF rightDoc = (nodeRight != null) ? nodeRight.getDocument() : EMPTY_DOC;
 
-<<<<<<< HEAD
-        logger.trace("JMDiffNode.diff() starting for {}: left={}, right={}", name,
-                    leftDoc.getName(), rightDoc.getName());
-=======
-        logger.debug(
+        logger.trace(
                 "JMDiffNode.diff() starting for {}: left={}, right={}", name, leftDoc.getName(), rightDoc.getName());
->>>>>>> 1f8a062f
 
         // MEMORY PROTECTION: Check for huge single-line files that would cause memory explosion
         if (shouldSkipDiffForMemoryProtection(leftDoc, rightDoc)) {
@@ -156,16 +151,11 @@
                 }
             }
 
-<<<<<<< HEAD
-            logger.trace("JMDiffNode: File {} passed memory checks: {} lines, {}KB total",
-                        doc.getName(), numberOfLines, contentLength / 1024);
-=======
-            logger.debug(
+            logger.trace(
                     "JMDiffNode: File {} passed memory checks: {} lines, {}KB total",
                     doc.getName(),
                     numberOfLines,
                     contentLength / 1024);
->>>>>>> 1f8a062f
 
             return false;
         } catch (Exception e) {
@@ -175,69 +165,6 @@
     }
 
     /**
-<<<<<<< HEAD
-      * Compute a lightweight heuristic Patch when a full diff is skipped.
-      * Returns {@code null} if heuristics detect no meaningful difference.
-      */
-     @Nullable
-     private Patch<String> computeHeuristicPatch(BufferDocumentIF leftDoc, BufferDocumentIF rightDoc) {
-         try {
-             long leftLen  = leftDoc.getDocument().getLength();
-             long rightLen = rightDoc.getDocument().getLength();
-
-             // Both sides empty -> identical
-             if (leftLen == 0 && rightLen == 0) {
-                 return null;
-             }
-
-             Patch<String> heuristicPatch = new Patch<>();
-
-             // One side empty -> whole file added / removed
-             if (leftLen == 0) {
-                 heuristicPatch.addDelta(
-                     new InsertDelta<>(
-                         new Chunk<>(0, List.of()),
-                         new Chunk<>(0, List.of("<FILE ADDED - heuristic>"))
-                     )
-                 );
-                 return heuristicPatch;
-             }
-             if (rightLen == 0) {
-                 heuristicPatch.addDelta(
-                     new DeleteDelta<>(
-                         new Chunk<>(0, List.of("<FILE REMOVED - heuristic>")),
-                         new Chunk<>(0, List.of())
-                     )
-                 );
-                 return heuristicPatch;
-             }
-
-             // Compare first N bytes
-             int prefixLen = (int) Math.min(
-                 PerformanceConstants.HEURISTIC_PREFIX_BYTES,
-                 Math.min(leftLen, rightLen)
-             );
-             String leftPrefix  = leftDoc.getDocument().getText(0, prefixLen);
-             String rightPrefix = rightDoc.getDocument().getText(0, prefixLen);
-
-             if (!leftPrefix.equals(rightPrefix)) {
-                 heuristicPatch.addDelta(
-                     new ChangeDelta<>(
-                         new Chunk<>(0, List.of("<CONTENT DIFFERS - heuristic>")),
-                         new Chunk<>(0, List.of("<CONTENT DIFFERS - heuristic>"))
-                     )
-                 );
-                 return heuristicPatch;
-             }
-         } catch (Exception e) {
-             logger.trace("Failed to build heuristic diff for {}: {}", name, e.getMessage(), e);
-         }
-         // identical prefix (likely identical files) or error
-         return null;
-     }
-
-     private static boolean isBlankChunk(Chunk<String> chunk) {
-=======
      * Compute a lightweight heuristic Patch when a full diff is skipped. Returns {@code null} if heuristics detect no
      * meaningful difference.
      */
@@ -278,14 +205,13 @@
                 return heuristicPatch;
             }
         } catch (Exception e) {
-            logger.debug("Failed to build heuristic diff for {}: {}", name, e.getMessage(), e);
+            logger.trace("Failed to build heuristic diff for {}: {}", name, e.getMessage(), e);
         }
         // identical prefix (likely identical files) or error
         return null;
     }
 
     private static boolean isBlankChunk(Chunk<String> chunk) {
->>>>>>> 1f8a062f
         return chunk.getLines().stream().allMatch(l -> l.trim().isEmpty());
     }
 
