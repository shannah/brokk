--- conflicted
+++ resolved
@@ -1,12 +1,10 @@
 package io.github.jbellis.brokk.gui.search;
 
 import io.github.jbellis.brokk.gui.mop.MarkdownOutputPanel;
-<<<<<<< HEAD
-import org.jetbrains.annotations.Nullable;
-
-import javax.swing.*;
 import java.util.List;
 import java.util.Objects;
+import javax.swing.*;
+import org.jetbrains.annotations.Nullable;
 
 public class MarkdownSearchableComponent implements SearchableComponent {
     private final MarkdownOutputPanel panel;
@@ -15,74 +13,16 @@
     private String currentQuery = "";
     private boolean currentCaseSensitive = false;
     private int lastTotal = 0;
-=======
-import io.github.jbellis.brokk.gui.mop.stream.HtmlCustomizer;
-import io.github.jbellis.brokk.gui.mop.stream.IncrementalBlockRenderer;
-import io.github.jbellis.brokk.gui.mop.stream.TextNodeMarkerCustomizer;
-import io.github.jbellis.brokk.gui.mop.util.ComponentUtils;
-import java.awt.*;
-import java.util.*;
-import java.util.IdentityHashMap;
-import java.util.List;
-import java.util.concurrent.atomic.AtomicInteger;
-import java.util.regex.Matcher;
-import java.util.regex.Pattern;
-import javax.swing.*;
-import javax.swing.text.BadLocationException;
-import javax.swing.text.JTextComponent;
-import org.apache.logging.log4j.LogManager;
-import org.apache.logging.log4j.Logger;
-import org.fife.ui.rsyntaxtextarea.RSyntaxTextArea;
-import org.jetbrains.annotations.Nullable;
-
-/**
- * SearchableComponent adapter for MarkdownOutputPanel(s). This bridges the SearchableComponent interface with
- * MarkdownPanelSearchCallback functionality, supporting search in both Markdown text and code blocks (RSyntaxTextArea).
- */
-public class MarkdownSearchableComponent extends BaseSearchableComponent {
-    private static final Logger logger = LogManager.getLogger(MarkdownSearchableComponent.class);
-
-    // Debug flag - set to true to enable detailed search debugging
-    // When enabled, outputs debug logs (at DEBUG level) showing marker collection, navigation steps, and HTML contexts
-    private static final boolean DEBUG_SEARCH_COLLECTION = false;
-
-    // Constants for configuration
-    private static final boolean REQUIRE_WHOLE_WORD =
-            false; // Don't require whole word matching for better search experience
-
-    private final List<MarkdownOutputPanel> panels;
-    private final MarkdownSearchDebugger debugger;
-
-    private final List<SearchMatch> allMatches = new ArrayList<>();
-    private int currentMatchIndex = -1;
-
-    @Nullable
-    private SearchMatch previousMatch = null;
-
-    private final List<RTextAreaSearchableComponent> codeSearchComponents = new ArrayList<>();
->>>>>>> 1f8a062f
 
     public MarkdownSearchableComponent(List<MarkdownOutputPanel> panels) {
-    assert !panels.isEmpty();
-    this.panel = panels.getFirst();
-    panel.addSearchStateListener(state -> {
-        lastTotal = state.totalMatches();
-        callback.onSearchComplete(state.totalMatches(), state.currentDisplayIndex());
-    });
-}
+        assert !panels.isEmpty();
+        this.panel = panels.getFirst();
+        panel.addSearchStateListener(state -> {
+            lastTotal = state.totalMatches();
+            callback.onSearchComplete(state.totalMatches(), state.currentDisplayIndex());
+        });
+    }
 
-<<<<<<< HEAD
-/**
- * Creates an adapter for a single MarkdownOutputPanel.
- */
-public static MarkdownSearchableComponent wrap(MarkdownOutputPanel panel) {
-    return new MarkdownSearchableComponent(List.of(panel));
-}
-
-    @Override
-    public String getText() {
-        return panel.getText();
-=======
     /** Creates an adapter for a single MarkdownOutputPanel. */
     public static MarkdownSearchableComponent wrap(MarkdownOutputPanel panel) {
         return new MarkdownSearchableComponent(List.of(panel));
@@ -90,9 +30,7 @@
 
     @Override
     public String getText() {
-        String result = panels.stream().map(p -> p.getText()).reduce("", (a, b) -> a.isEmpty() ? b : a + "\n\n" + b);
-        return result;
->>>>>>> 1f8a062f
+        return panel.getText();
     }
 
     @Override
@@ -108,20 +46,7 @@
 
     @Override
     public void setCaretPosition(int position) {
-<<<<<<< HEAD
         // no-op for WebView
-=======
-        // Find the focused text component and set its caret position
-        var focusedComponent = findFocusedTextComponent();
-        if (focusedComponent != null) {
-            try {
-                focusedComponent.setCaretPosition(
-                        Math.min(position, focusedComponent.getDocument().getLength()));
-            } catch (Exception e) {
-                logger.trace("Failed to set caret position: {}", e.getMessage());
-            }
-        }
->>>>>>> 1f8a062f
     }
 
     @Override
@@ -139,19 +64,9 @@
         return callback;
     }
 
-<<<<<<< HEAD
     private boolean hasSearchChanged(String q, boolean cs) {
         return !Objects.equals(currentQuery, q) || currentCaseSensitive != cs;
     }
-=======
-        // Create search customizer for Markdown content
-        HtmlCustomizer searchCustomizer = new TextNodeMarkerCustomizer(
-                finalSearchTerm,
-                caseSensitive,
-                REQUIRE_WHOLE_WORD,
-                "<span class=\"" + SearchConstants.SEARCH_HIGHLIGHT_CLASS + "\">",
-                "</span>");
->>>>>>> 1f8a062f
 
     @Override
     public void highlightAll(String searchText, boolean caseSensitive) {
@@ -203,491 +118,6 @@
 
     @Override
     public JComponent getComponent() {
-<<<<<<< HEAD
         return panel;
-=======
-        return panels.isEmpty() ? new JPanel() : panels.getFirst();
-    }
-
-    private void handleSearchComplete() {
-        // Now that markdown rendering is complete, find and highlight code components
-        highlightCodeComponents();
-
-        collectMatchesInVisualOrder(); // Populates and sorts allMatches
-
-        // Print detailed block and hit information
-        printSearchResults();
-
-        currentMatchIndex = allMatches.isEmpty() ? -1 : 0;
-        previousMatch = null; // Reset previous match before new highlighting sequence
-
-        if (!allMatches.isEmpty()) {
-            updateCurrentMatchHighlighting();
-            // Scroll to first match after a short delay to ensure rendering is complete
-            SwingUtilities.invokeLater(() -> {
-                if (!allMatches.isEmpty()) { // Double-check in case of race condition
-                    SearchMatch firstMatch = allMatches.getFirst();
-                    debugger.logInitialScroll(firstMatch);
-                    scrollToCurrentMatch();
-                }
-            });
-        }
-
-        int total = allMatches.size();
-        int currentIdxDisplay = total == 0 ? 0 : currentMatchIndex + 1;
-        notifySearchComplete(total, currentIdxDisplay);
-    }
-
-    private void updateMarkdownMarkerStyle(int markerId, boolean isCurrent) {
-        SwingUtilities.invokeLater(
-                () -> { // Ensure UI updates on EDT
-                    for (MarkdownOutputPanel panel : panels) {
-                        panel.renderers().forEach(renderer -> {
-                            if (renderer.findByMarkerId(markerId).isPresent()) {
-                                renderer.updateMarkerStyle(markerId, isCurrent);
-                            }
-                        });
-                    }
-                });
-    }
-
-    private void updateCurrentMatchHighlighting() {
-        if (previousMatch != null) {
-            switch (previousMatch) {
-                case MarkdownSearchMatch markdownMatch -> {
-                    updateMarkdownMarkerStyle(markdownMatch.markerId(), false);
-                }
-                case CodeSearchMatch codeMatch -> {
-                    if (previousMatch.actualUiComponent() instanceof RSyntaxTextArea ta) {
-                        // Change the previous current match back to regular highlight
-                        var highlighter = ta.getHighlighter();
-                        if (highlighter != null) {
-                            // Find and update the CURRENT_SEARCH highlight back to SEARCH
-                            for (var highlight : highlighter.getHighlights()) {
-                                if (highlight.getPainter() == JMHighlightPainter.CURRENT_SEARCH
-                                        && highlight.getStartOffset() == codeMatch.startOffset()
-                                        && highlight.getEndOffset() == codeMatch.endOffset()) {
-                                    highlighter.removeHighlight(highlight);
-                                    try {
-                                        highlighter.addHighlight(
-                                                codeMatch.startOffset(),
-                                                codeMatch.endOffset(),
-                                                JMHighlightPainter.SEARCH);
-                                    } catch (BadLocationException e) {
-                                        // Ignore
-                                    }
-                                    break;
-                                }
-                            }
-                        }
-                        // Clear selection
-                        ta.setSelectionStart(ta.getCaretPosition());
-                        ta.setSelectionEnd(ta.getCaretPosition());
-                    }
-                }
-            }
-        }
-
-        if (allMatches.isEmpty() || currentMatchIndex < 0 || currentMatchIndex >= allMatches.size()) {
-            previousMatch = null;
-            return;
-        }
-
-        SearchMatch currentMatch = allMatches.get(currentMatchIndex);
-        switch (currentMatch) {
-            case MarkdownSearchMatch markdownMatch -> {
-                updateMarkdownMarkerStyle(markdownMatch.markerId(), true);
-            }
-            case CodeSearchMatch codeMatch -> {
-                if (currentMatch.actualUiComponent() instanceof RSyntaxTextArea ta) {
-                    // For code matches, we need to highlight the current match differently
-                    // First, re-apply all highlights with SEARCH painter
-                    var highlighter = ta.getHighlighter();
-                    if (highlighter != null) {
-                        // Remove all existing highlights
-                        for (var highlight : highlighter.getHighlights()) {
-                            if (highlight.getPainter() == JMHighlightPainter.SEARCH
-                                    || highlight.getPainter() == JMHighlightPainter.CURRENT_SEARCH) {
-                                highlighter.removeHighlight(highlight);
-                            }
-                        }
-
-                        // Re-add all matches for this text area
-                        var ranges = countMatchesInTextArea(ta, currentSearchTerm, currentCaseSensitive);
-                        for (int[] range : ranges) {
-                            try {
-                                // Use CURRENT_SEARCH for the current match, SEARCH for others
-                                var painter = (range[0] == codeMatch.startOffset() && range[1] == codeMatch.endOffset())
-                                        ? JMHighlightPainter.CURRENT_SEARCH
-                                        : JMHighlightPainter.SEARCH;
-                                highlighter.addHighlight(range[0], range[1], painter);
-                            } catch (BadLocationException e) {
-                                // Skip invalid ranges
-                            }
-                        }
-                    }
-
-                    // Only set selection if this component already has focus
-                    // This prevents stealing focus from markdown on initial search
-                    if (ta.hasFocus()) {
-                        ta.select(codeMatch.startOffset(), codeMatch.endOffset());
-                    }
-                }
-            }
-        }
-        previousMatch = currentMatch;
-    }
-
-    private void scrollToCurrentMatch() {
-        if (currentMatchIndex < 0 || currentMatchIndex >= allMatches.size()) {
-            return;
-        }
-        SearchMatch match = allMatches.get(currentMatchIndex);
-        if (match.actualUiComponent() instanceof JComponent jc) {
-            scrollToComponent(jc);
-        } else {
-            logger.warn("Cannot scroll to match, actualUiComponent is not a JComponent: {}", match.actualUiComponent());
-        }
-    }
-
-    private void scrollToComponent(JComponent compToScroll) {
-        // Scroll to put the component at the top of the viewport (positionRatio = 0.0)
-        ScrollingUtils.scrollToComponent(compToScroll, 0.0);
-    }
-
-    private void scrollToTop() {
-        SwingUtilities.invokeLater(() -> {
-            if (panels.isEmpty() || panels.getFirst().getParent() == null) return;
-
-            JScrollPane scrollPane = ScrollingUtils.findParentScrollPane(panels.getFirst());
-            if (scrollPane != null) {
-                scrollPane.getViewport().setViewPosition(new Point(0, 0));
-            }
-        });
-    }
-
-    private List<int[]> countMatchesInTextArea(RSyntaxTextArea textArea, String searchText, boolean caseSensitive) {
-        if (searchText.trim().isEmpty()) {
-            return new ArrayList<>();
-        }
-        String textContent;
-        try {
-            textContent = textArea.getText();
-        } catch (NullPointerException e) { // getText can throw NPE if document is null
-            logger.warn("RSyntaxTextArea document was null, cannot search.", e);
-            return new ArrayList<>();
-        }
-        return SearchPatternUtils.findAllMatches(textContent, searchText, caseSensitive);
-    }
-
-    private void collectMatchesInVisualOrder() {
-        allMatches.clear();
-        var tempMatches = new ArrayList<SearchMatch>();
-
-        for (int panelIdx = 0; panelIdx < panels.size(); panelIdx++) {
-            MarkdownOutputPanel panel = panels.get(panelIdx);
-            List<IncrementalBlockRenderer> renderers = panel.renderers().toList();
-
-            for (int rendererIdx = 0; rendererIdx < renderers.size(); rendererIdx++) {
-                IncrementalBlockRenderer renderer = renderers.get(rendererIdx);
-                JComponent rendererRoot = renderer.getRoot();
-                Component[] componentsInRenderer = rendererRoot.getComponents();
-
-                // Track processed components to avoid duplicates
-                var processedComponents = new IdentityHashMap<Component, Boolean>();
-
-                // Recursively collect matches from all components and their nested children
-                for (int compVisOrder = 0; compVisOrder < componentsInRenderer.length; compVisOrder++) {
-                    Component comp = componentsInRenderer[compVisOrder];
-                    var subComponentCounter = new AtomicInteger(0);
-                    collectMatchesFromComponent(
-                            comp,
-                            renderer,
-                            panelIdx,
-                            rendererIdx,
-                            compVisOrder,
-                            subComponentCounter,
-                            tempMatches,
-                            processedComponents);
-                }
-            }
-        }
-        Collections.sort(tempMatches); // Sort using SearchMatch.compareTo
-        allMatches.addAll(tempMatches);
-    }
-
-    private void collectMatchesFromComponent(
-            Component comp,
-            IncrementalBlockRenderer renderer,
-            int panelIdx,
-            int rendererIdx,
-            int compVisOrder,
-            AtomicInteger subComponentCounter,
-            List<SearchMatch> tempMatches,
-            IdentityHashMap<Component, Boolean> processedComponents) {
-
-        // Skip if we've already processed this component
-        if (processedComponents.containsKey(comp)) {
-            return;
-        }
-
-        // Mark this component as processed
-        processedComponents.put(comp, true);
-
-        // Debug: Show all available marker IDs at the renderer level for the first component
-        if (compVisOrder == 0 && comp instanceof JEditorPane) {
-            debugger.logRendererDebug(panelIdx, rendererIdx, renderer);
-        }
-
-        // Check if this component itself has matches
-        if (comp instanceof JEditorPane editor) {
-            // Try both indexed markers and direct DOM scanning
-            collectMarkdownMatches(
-                    editor, renderer, panelIdx, rendererIdx, compVisOrder, subComponentCounter, tempMatches);
-        } else if (comp instanceof JLabel label) {
-            // Try both indexed markers and direct DOM scanning
-            collectMarkdownMatches(
-                    label, renderer, panelIdx, rendererIdx, compVisOrder, subComponentCounter, tempMatches);
-        } else if (comp instanceof RSyntaxTextArea textArea) {
-            // Code matches
-            RTextAreaSearchableComponent rsc = codeSearchComponents.stream()
-                    .filter(cs -> cs.getComponent() == textArea)
-                    .findFirst()
-                    .orElse(null);
-
-            if (rsc != null) {
-                List<int[]> ranges = countMatchesInTextArea(textArea, currentSearchTerm, currentCaseSensitive);
-                if (!ranges.isEmpty()) {
-                    // All ranges within this component share the same sub-component index
-                    int subIdx = subComponentCounter.getAndIncrement();
-                    for (int[] range : ranges) {
-                        tempMatches.add(new CodeSearchMatch(
-                                rsc, range[0], range[1], textArea, panelIdx, rendererIdx, compVisOrder, subIdx));
-                    }
-                }
-            }
-        }
-
-        // Recursively check children
-        if (comp instanceof Container container) {
-            Component[] children = container.getComponents();
-            for (Component child : children) {
-                collectMatchesFromComponent(
-                        child,
-                        renderer,
-                        panelIdx,
-                        rendererIdx,
-                        compVisOrder,
-                        subComponentCounter,
-                        tempMatches,
-                        processedComponents);
-            }
-        }
-    }
-
-    private boolean canNavigate() {
-        return !allMatches.isEmpty() && currentMatchIndex >= 0;
-    }
-
-    private void highlightCodeComponents() {
-        // Clear any existing code search components
-        codeSearchComponents.clear();
-
-        // Find and highlight code components after markdown rendering is complete
-        for (MarkdownOutputPanel panel : panels) {
-            panel.renderers().forEach(renderer -> {
-                List<RSyntaxTextArea> textAreas =
-                        ComponentUtils.findComponentsOfType(renderer.getRoot(), RSyntaxTextArea.class);
-                for (RSyntaxTextArea textArea : textAreas) {
-                    RTextAreaSearchableComponent rsc = RTextAreaSearchableComponent.wrapWithoutJumping(textArea);
-                    codeSearchComponents.add(rsc);
-                    // Temporarily set a null callback to prevent RTextAreaSearchableComponent from calling back to
-                    // GenericSearchBar
-                    // as we will consolidate results in handleSearchComplete.
-                    SearchableComponent.SearchCompleteCallback originalCallback = rsc.getSearchCompleteCallback();
-                    rsc.setSearchCompleteCallback(SearchableComponent.SearchCompleteCallback.NONE);
-                    rsc.highlightAll(currentSearchTerm, currentCaseSensitive);
-                    rsc.setSearchCompleteCallback(originalCallback); // Restore original if any
-                }
-            });
-        }
-    }
-
-    private void printSearchResults() {
-        debugger.printSearchResults(allMatches, currentMatchIndex, currentSearchTerm);
-        debugger.printAllBlocks(panels);
-        debugger.printBlocksWithMatches(allMatches, currentMatchIndex);
-    }
-
-    /** Collect markdown matches for a component using both indexed markers and direct DOM scanning. */
-    private void collectMarkdownMatches(
-            JComponent component,
-            IncrementalBlockRenderer renderer,
-            int panelIdx,
-            int rendererIdx,
-            int compVisOrder,
-            AtomicInteger subComponentCounter,
-            List<SearchMatch> tempMatches) {
-
-        // Get all markers for this component from both sources
-        var indexedMarkerIds = renderer.getIndexedMarkerIds();
-        var directMarkerIds = findMarkersInComponentText(component);
-
-        // Collect all markers that belong to this component
-        var componentMarkers = new ArrayList<Integer>();
-        var foundIndexedMarkers = new ArrayList<Integer>();
-        var foundDirectMarkers = new ArrayList<Integer>();
-
-        // Check indexed markers
-        for (int markerId : indexedMarkerIds) {
-            Component foundComponent = renderer.findByMarkerId(markerId).orElse(null);
-            if (foundComponent == component) {
-                componentMarkers.add(markerId);
-                foundIndexedMarkers.add(markerId);
-            }
-        }
-
-        // Check direct markers (only add if not already found via indexing)
-        for (int markerId : directMarkerIds) {
-            boolean alreadyFound = indexedMarkerIds.contains(markerId)
-                    && renderer.findByMarkerId(markerId).orElse(null) == component;
-            if (!alreadyFound) {
-                componentMarkers.add(markerId);
-                foundDirectMarkers.add(markerId);
-            }
-        }
-
-        // Sort all markers by ID to ensure correct document order
-        componentMarkers.sort(Integer::compareTo);
-
-        // Now add them to tempMatches in the correct order
-        for (int markerId : componentMarkers) {
-            int subIdx = subComponentCounter.getAndIncrement();
-            tempMatches.add(new MarkdownSearchMatch(markerId, component, panelIdx, rendererIdx, compVisOrder, subIdx));
-        }
-
-        debugger.logMarkdownMatches(
-                component,
-                panelIdx,
-                rendererIdx,
-                compVisOrder,
-                foundIndexedMarkers,
-                foundDirectMarkers,
-                componentMarkers);
-
-        var detailedMarkers = findDetailedMarkersInComponentText(component);
-        debugger.logDetailedMarkerContext(
-                component, foundIndexedMarkers, foundDirectMarkers, componentMarkers, detailedMarkers);
-    }
-
-    /** Find marker IDs by scanning the component's HTML text directly. */
-    private Set<Integer> findMarkersInComponentText(JComponent component) {
-        var markerIds = new HashSet<Integer>();
-
-        try {
-            String htmlText = "";
-            if (component instanceof JEditorPane editor) {
-                htmlText = editor.getText();
-            } else if (component instanceof JLabel label) {
-                htmlText = label.getText();
-            }
-
-            if (htmlText == null || htmlText.isEmpty()) {
-                return markerIds;
-            }
-
-            // Look for data-brokk-id attributes in the HTML
-            Pattern pattern = Pattern.compile("data-brokk-id=\"(\\d+)\"");
-            Matcher matcher = pattern.matcher(htmlText);
-
-            while (matcher.find()) {
-                try {
-                    int markerId = Integer.parseInt(matcher.group(1));
-                    markerIds.add(markerId);
-                } catch (NumberFormatException e) {
-                    // Skip invalid marker IDs
-                }
-            }
-
-        } catch (Exception e) {
-            logger.warn("Error scanning component text for markers", e);
-        }
-
-        return markerIds;
-    }
-
-    /** Find detailed marker information including surrounding HTML context. */
-    private List<MarkdownSearchDebugger.MarkerInfo> findDetailedMarkersInComponentText(JComponent component) {
-        var markers = new ArrayList<MarkdownSearchDebugger.MarkerInfo>();
-
-        try {
-            String htmlText = "";
-            if (component instanceof JEditorPane editor) {
-                htmlText = editor.getText();
-            } else if (component instanceof JLabel label) {
-                htmlText = label.getText();
-            }
-
-            if (htmlText == null || htmlText.isEmpty()) {
-                return markers;
-            }
-
-            // Look for complete marker tags with surrounding context
-            Pattern pattern = Pattern.compile("(.{0,30})<[^>]*data-brokk-id=\"(\\d+)\"[^>]*>([^<]*)</[^>]*>(.{0,30})");
-            Matcher matcher = pattern.matcher(htmlText);
-
-            while (matcher.find()) {
-                try {
-                    int markerId = Integer.parseInt(matcher.group(2));
-                    String before = matcher.group(1);
-                    String content = matcher.group(3);
-                    String after = matcher.group(4);
-
-                    markers.add(
-                            new MarkdownSearchDebugger.MarkerInfo(markerId, before, content, after, matcher.start()));
-                } catch (NumberFormatException e) {
-                    // Skip invalid marker IDs
-                }
-            }
-
-            // Sort by position in text
-            markers.sort((a, b) -> Integer.compare(a.position(), b.position()));
-
-        } catch (Exception e) {
-            logger.warn("Error scanning component text for detailed markers", e);
-        }
-
-        return markers;
-    }
-
-    /** Finds the currently focused JTextComponent within any of the panels. */
-    @Nullable
-    private JTextComponent findFocusedTextComponent() {
-        for (MarkdownOutputPanel panel : panels) {
-            var focused = findFocusedTextComponentIn(panel);
-            if (focused != null) {
-                return focused;
-            }
-        }
-        return null;
-    }
-
-    /** Helper method to find a focused JTextComponent within a given component hierarchy. */
-    @Nullable
-    private JTextComponent findFocusedTextComponentIn(Component comp) {
-        if (comp instanceof JTextComponent tc && tc.isFocusOwner()) {
-            return tc;
-        }
-
-        if (comp instanceof Container container) {
-            for (var child : container.getComponents()) {
-                var focused = findFocusedTextComponentIn(child);
-                if (focused != null) {
-                    return focused;
-                }
-            }
-        }
-        return null;
->>>>>>> 1f8a062f
     }
 }