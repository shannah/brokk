package io.github.jbellis.brokk.gui.dialogs;

import io.github.jbellis.brokk.IProject;
import io.github.jbellis.brokk.IssueProvider;
import io.github.jbellis.brokk.MainProject;
import io.github.jbellis.brokk.MainProject.DataRetentionPolicy;
import io.github.jbellis.brokk.agents.BuildAgent;
import io.github.jbellis.brokk.gui.Chrome;
import io.github.jbellis.brokk.gui.GuiTheme;
import io.github.jbellis.brokk.gui.ThemeAware;
<<<<<<< HEAD
import io.github.jbellis.brokk.util.Environment;
import org.apache.logging.log4j.LogManager;
import org.apache.logging.log4j.Logger;

import javax.swing.*;
=======
import io.github.jbellis.brokk.issues.FilterOptions;
import io.github.jbellis.brokk.issues.IssuesProviderConfig;
import io.github.jbellis.brokk.issues.JiraFilterOptions;
import io.github.jbellis.brokk.issues.JiraIssueService;
>>>>>>> 1f8a062f
import java.awt.*;
import java.io.IOException;
import java.util.HashSet;
import java.util.List;
import java.util.Set;
import java.util.concurrent.CompletableFuture;
import java.util.concurrent.ForkJoinPool;
import java.util.concurrent.Future;
import java.util.stream.Collectors;
import java.util.stream.Stream;
import javax.swing.*;
import javax.swing.BorderFactory;
import javax.swing.SwingWorker;
import javax.swing.UIManager;
import org.apache.logging.log4j.LogManager;
import org.apache.logging.log4j.Logger;
import org.jetbrains.annotations.Nullable;

public class SettingsProjectPanel extends JPanel implements ThemeAware {
    private static final Logger logger = LogManager.getLogger(SettingsProjectPanel.class);
    public static final int BUILD_TAB_INDEX = 1; // General(0), Build(1), Data Retention(2)

    // Action command constants for build details inference button
    private static final String ACTION_INFER = "infer";
    private static final String ACTION_CANCEL = "cancel";

    private final Chrome chrome;
    private final SettingsDialog parentDialog;

    // UI Components managed by this panel
    private JComboBox<MainProject.CpgRefresh> cpgRefreshComboBox = new JComboBox<>(new MainProject.CpgRefresh[] {
        IProject.CpgRefresh.AUTO, IProject.CpgRefresh.ON_RESTART, IProject.CpgRefresh.MANUAL
    });
    private JTextField buildCleanCommandField = new JTextField();
    private JTextField allTestsCommandField = new JTextField();
    private JTextField someTestsCommandField = new JTextField();

    @Nullable
    private DataRetentionPanel dataRetentionPanelInner;

    private JTextArea styleGuideArea = new JTextArea(5, 40);
    private JTextArea commitFormatArea = new JTextArea(5, 40);

    @Nullable
    private JTextArea reviewGuideArea;

    private DefaultListModel<String> excludedDirectoriesListModel = new DefaultListModel<>();
    private JList<String> excludedDirectoriesList = new JList<>(excludedDirectoriesListModel);
    private JScrollPane excludedScrollPane = new JScrollPane(excludedDirectoriesList);
    private JButton addExcludedDirButton = new JButton("Add");
    private JButton removeExcludedDirButton = new JButton("Remove");
    private JTextField languagesDisplayField = new JTextField(20);
    private JButton editLanguagesButton = new JButton("Edit");
    private Set<io.github.jbellis.brokk.analyzer.Language> currentAnalyzerLanguagesForDialog = new HashSet<>();
    private JRadioButton runAllTestsRadio = new JRadioButton(IProject.CodeAgentTestScope.ALL.toString());
    private JRadioButton runTestsInWorkspaceRadio = new JRadioButton(IProject.CodeAgentTestScope.WORKSPACE.toString());
    private JSpinner buildTimeoutSpinner = new JSpinner(new SpinnerNumberModel((int) Environment.DEFAULT_TIMEOUT.toSeconds(), 1, 10800, 1));
    private JProgressBar buildProgressBar = new JProgressBar();
    private JButton inferBuildDetailsButton = new JButton("Infer Build Details");

    @Nullable
    private Future<?> manualInferBuildTaskFuture;
    // Buttons from parent dialog that might need to be disabled/enabled by build agent
    private final JButton okButtonParent;
    private final JButton cancelButtonParent;
    private final JButton applyButtonParent;
    private JTabbedPane projectSubTabbedPane = new JTabbedPane(JTabbedPane.TOP);

    // Issue Provider related UI
    private JComboBox<io.github.jbellis.brokk.issues.IssueProviderType> issueProviderTypeComboBox =
            new JComboBox<>(io.github.jbellis.brokk.issues.IssueProviderType.values());
    private CardLayout issueProviderCardLayout = new CardLayout();
    private JPanel issueProviderConfigPanel = new JPanel(issueProviderCardLayout);

    // GitHub specific fields (will be part of the GitHub card)
    private JTextField githubOwnerField = new JTextField(20);
    private JTextField githubRepoField = new JTextField(20);
    private JTextField githubHostField = new JTextField(20);
    private JCheckBox githubOverrideCheckbox = new JCheckBox("Fetch issues from a different GitHub repository");

    private static final String NONE_CARD = "None";
    private static final String GITHUB_CARD = "GitHub";
    private static final String JIRA_CARD = "Jira";

    // Jira specific fields (will be part of the Jira card)
    private JTextField jiraProjectKeyField = new JTextField();
    private JTextField jiraBaseUrlField = new JTextField();
    private JPasswordField jiraApiTokenField = new JPasswordField();
    private JButton testJiraConnectionButton = new JButton("Test Jira Connection");
    private final JPanel bannerPanel;

    public SettingsProjectPanel(
            Chrome chrome, SettingsDialog parentDialog, JButton okButton, JButton cancelButton, JButton applyButton) {
        this.chrome = chrome;
        this.parentDialog = parentDialog;
        this.okButtonParent = okButton;
        this.cancelButtonParent = cancelButton;
        this.applyButtonParent = applyButton;
        this.bannerPanel = createBanner();

        setLayout(new BorderLayout());
        initComponents();
        loadSettings(); // Load settings after components are initialized
    }

    private JPanel createBanner() {
        var p = new JPanel(new BorderLayout(5, 0));
        Color infoBackground = UIManager.getColor("info");
        p.setBackground(infoBackground != null ? infoBackground : new Color(255, 255, 204)); // Pale yellow fallback
        p.setBorder(BorderFactory.createEmptyBorder(4, 8, 4, 8));

        var msg = new JLabel(
                """
            Build Agent has completed inspecting your project, \
            please review the build configuration.
        """);
        p.add(msg, BorderLayout.CENTER);

        var close = new JButton("×");
        close.setMargin(new Insets(0, 4, 0, 4));
        close.addActionListener(e -> {
            p.setVisible(false);
        });
        p.add(close, BorderLayout.EAST);
        p.setVisible(false); // Initially hidden
        return p;
    }

    private void initComponents() {
        var project = chrome.getProject();
        this.setEnabled(true); // Ensure panel is enabled if project exists

        // General Tab (formerly Other)
        var generalPanel = createGeneralPanel();
        projectSubTabbedPane.addTab("General", null, generalPanel, "General project settings");

        // Build Tab
        var buildPanel = createBuildPanel(project);
        projectSubTabbedPane.addTab("Build", null, buildPanel, "Build configuration and Code Intelligence settings");

        // Issues Tab (New)
        var issuesPanel = createIssuesPanel();
        projectSubTabbedPane.addTab("Issues", null, issuesPanel, "Issue tracker integration settings");

        // Data Retention Tab
        dataRetentionPanelInner = new DataRetentionPanel(project, this);
        projectSubTabbedPane.addTab(
                "Data Retention", null, dataRetentionPanelInner, "Data retention policy for this project");

        // Jira Tab is now removed, its contents moved to the "Issues" tab's Jira card.

        add(projectSubTabbedPane, BorderLayout.CENTER);

        // Handle initial loading state for Build Details
        if (!project.hasBuildDetails()) {
            projectSubTabbedPane.setEnabledAt(BUILD_TAB_INDEX, false);
            buildProgressBar.setVisible(true);
            inferBuildDetailsButton.setEnabled(false);

            project.getBuildDetailsFuture()
                    .whenCompleteAsync(
                            (@Nullable BuildAgent.BuildDetails detailsResult, @Nullable Throwable ex) -> {
                                SwingUtilities.invokeLater(() -> {
                                    projectSubTabbedPane.setEnabledAt(BUILD_TAB_INDEX, true);
                                    buildProgressBar.setVisible(false);
                                    inferBuildDetailsButton.setEnabled(true);

                                    if (ex != null) {
                                        logger.error("Initial build details determination failed", ex);
                                        chrome.toolError(
                                                "Failed to determine initial build details: " + ex.getMessage());
                                    } else {
                                        if (java.util.Objects.equals(detailsResult, BuildAgent.BuildDetails.EMPTY)) {
                                            logger.warn("Initial Build Agent returned empty details. Using defaults.");
                                            chrome.systemOutput(
                                                    "Initial Build Agent completed but found no specific details. Using defaults.");
                                        } else {
                                            logger.info("Initial build details determined successfully.");
                                            chrome.systemOutput(
                                                    "Initial build details determined. Settings panel updated.");
                                        }
                                    }
                                    loadBuildPanelSettings(); // Load settings for the build panel now
                                });
                            },
                            ForkJoinPool.commonPool());
        } else { // Project exists and details are already available
            buildProgressBar.setVisible(false);
            inferBuildDetailsButton.setEnabled(true);
        }
    }

    public JTabbedPane getProjectSubTabbedPane() {
        return projectSubTabbedPane;
    }

    private JPanel createGeneralPanel() {
        var generalPanel = new JPanel(new GridBagLayout());
        generalPanel.setBorder(BorderFactory.createEmptyBorder(10, 10, 10, 10));
        var gbc = new GridBagConstraints();
        gbc.insets = new Insets(2, 2, 2, 2);
        gbc.fill = GridBagConstraints.HORIZONTAL;
        int row = 0;

        gbc.gridx = 0;
        gbc.gridy = row;
        gbc.weightx = 0.0;
        gbc.anchor = GridBagConstraints.NORTHWEST;
        gbc.fill = GridBagConstraints.NONE;
        generalPanel.add(new JLabel("Style Guide:"), gbc);
        styleGuideArea.setWrapStyleWord(true);
        styleGuideArea.setLineWrap(true);
        var styleScrollPane = new JScrollPane(styleGuideArea);
        styleScrollPane.setVerticalScrollBarPolicy(JScrollPane.VERTICAL_SCROLLBAR_AS_NEEDED);
        styleScrollPane.setHorizontalScrollBarPolicy(JScrollPane.HORIZONTAL_SCROLLBAR_NEVER);
        gbc.gridx = 1;
        gbc.gridy = row++;
        gbc.weightx = 1.0;
        gbc.weighty = 0.5;
        gbc.fill = GridBagConstraints.BOTH;
        generalPanel.add(styleScrollPane, gbc);

        gbc.gridx = 1;
        gbc.gridy = row++;
        gbc.weightx = 1.0;
        gbc.weighty = 0.0;
        gbc.fill = GridBagConstraints.HORIZONTAL;
        gbc.anchor = GridBagConstraints.NORTHWEST;
        var styleGuideInfo = new JLabel(
                "<html>The Style Guide is used by the Code Agent to help it conform to your project's style.</html>");
        styleGuideInfo.setFont(styleGuideInfo
                .getFont()
                .deriveFont(Font.ITALIC, styleGuideInfo.getFont().getSize() * 0.9f));
        gbc.insets = new Insets(0, 2, 8, 2);
        generalPanel.add(styleGuideInfo, gbc);

        gbc.insets = new Insets(2, 2, 2, 2);
        gbc.gridx = 0;
        gbc.gridy = row;
        gbc.weightx = 0.0;
        gbc.anchor = GridBagConstraints.NORTHWEST;
        gbc.fill = GridBagConstraints.NONE;
        generalPanel.add(new JLabel("Commit Format:"), gbc);
        commitFormatArea.setWrapStyleWord(true);
        commitFormatArea.setLineWrap(true);
        var commitFormatScrollPane = new JScrollPane(commitFormatArea);
        commitFormatScrollPane.setVerticalScrollBarPolicy(JScrollPane.VERTICAL_SCROLLBAR_AS_NEEDED);
        commitFormatScrollPane.setHorizontalScrollBarPolicy(JScrollPane.HORIZONTAL_SCROLLBAR_NEVER);
        var commitFormatPanel = new JPanel(new BorderLayout(5, 0));
        commitFormatPanel.add(commitFormatScrollPane, BorderLayout.CENTER);
        gbc.gridx = 1;
        gbc.gridy = row++;
        gbc.weightx = 1.0;
        gbc.weighty = 0.5;
        gbc.fill = GridBagConstraints.BOTH;
        generalPanel.add(commitFormatPanel, gbc);

        gbc.gridx = 1;
        gbc.gridy = row++;
        gbc.weightx = 1.0;
        gbc.weighty = 0.0;
        gbc.fill = GridBagConstraints.HORIZONTAL;
        gbc.anchor = GridBagConstraints.NORTHWEST;
        var commitFormatInfo = new JLabel(
                "<html>This informs the LLM how to structure the commit message suggestions it makes.</html>");
        commitFormatInfo.setFont(commitFormatInfo
                .getFont()
                .deriveFont(Font.ITALIC, commitFormatInfo.getFont().getSize() * 0.9f));
        gbc.insets = new Insets(0, 2, 8, 2); // Increased bottom inset
        generalPanel.add(commitFormatInfo, gbc);

        gbc.insets = new Insets(2, 2, 2, 2);

        var project = chrome.getProject();
        boolean showReviewGuide = project.isGitHubRepo();

        if (showReviewGuide) {
            gbc.gridx = 0;
            gbc.gridy = row;
            gbc.weightx = 0.0;
            gbc.anchor = GridBagConstraints.NORTHWEST;
            gbc.fill = GridBagConstraints.NONE;
            generalPanel.add(new JLabel("Review Guide:"), gbc);
            reviewGuideArea = new JTextArea(5, 40);
            reviewGuideArea.setWrapStyleWord(true);
            reviewGuideArea.setLineWrap(true);
            var reviewGuideScrollPane = new JScrollPane(reviewGuideArea);
            reviewGuideScrollPane.setVerticalScrollBarPolicy(JScrollPane.VERTICAL_SCROLLBAR_AS_NEEDED);
            reviewGuideScrollPane.setHorizontalScrollBarPolicy(JScrollPane.HORIZONTAL_SCROLLBAR_NEVER);
            gbc.gridx = 1;
            gbc.gridy = row++;
            gbc.weightx = 1.0;
            gbc.weighty = 0.5;
            gbc.fill = GridBagConstraints.BOTH;
            generalPanel.add(reviewGuideScrollPane, gbc);

            gbc.gridx = 1;
            gbc.gridy = row++;
            gbc.weightx = 1.0;
            gbc.weighty = 0.0;
            gbc.fill = GridBagConstraints.HORIZONTAL;
            gbc.anchor = GridBagConstraints.NORTHWEST;
            var reviewGuideInfo = new JLabel(
                    "<html>The Review Guide is used to auto-populate the Instructions when capturing a pull request.</html>");
            reviewGuideInfo.setFont(reviewGuideInfo
                    .getFont()
                    .deriveFont(Font.ITALIC, reviewGuideInfo.getFont().getSize() * 0.9f));
            gbc.insets = new Insets(0, 2, 8, 2);
            generalPanel.add(reviewGuideInfo, gbc);
        }

        gbc.weighty = 0.0; // Reset for any future components
        gbc.gridy = row; // Use current row for glue
        gbc.gridx = 0;
        gbc.gridwidth = 2;
        gbc.fill = GridBagConstraints.VERTICAL;
        gbc.weighty = 1.0; // Add glue to push content up
        generalPanel.add(Box.createVerticalGlue(), gbc);

        return generalPanel;
    }

    private JPanel createIssuesPanel() {
        var issuesPanel = new JPanel(new BorderLayout(5, 5));
        issuesPanel.setBorder(BorderFactory.createEmptyBorder(10, 10, 10, 10));

        // Provider selection
        var providerSelectionPanel = new JPanel(new FlowLayout(FlowLayout.LEFT));
        providerSelectionPanel.add(new JLabel("Issue Provider:"));
        // Custom renderer to use getDisplayName
        issueProviderTypeComboBox.setRenderer(new DefaultListCellRenderer() {
            @Override
            public Component getListCellRendererComponent(
                    JList<?> list, Object value, int index, boolean isSelected, boolean cellHasFocus) {
                super.getListCellRendererComponent(list, value, index, isSelected, cellHasFocus);
                if (value instanceof io.github.jbellis.brokk.issues.IssueProviderType type) {
                    setText(type.getDisplayName());
                }
                return this;
            }
        });
        providerSelectionPanel.add(issueProviderTypeComboBox);
        issuesPanel.add(providerSelectionPanel, BorderLayout.NORTH);

        // Configuration area using CardLayout
        // issueProviderConfigPanel is initialized at field declaration with issueProviderCardLayout

        // --- None Card ---
        var noneCard = new JPanel(new BorderLayout());
        var noneLabel = new JLabel("No issue provider configured.");
        noneLabel.setHorizontalAlignment(SwingConstants.CENTER);
        noneLabel.setBorder(BorderFactory.createEmptyBorder(20, 20, 20, 20));
        noneCard.add(noneLabel, BorderLayout.CENTER);
        issueProviderConfigPanel.add(noneCard, NONE_CARD);

        // --- GitHub Card ---
        var gitHubCard = new JPanel(new GridBagLayout());
        gitHubCard.setBorder(BorderFactory.createEmptyBorder(10, 0, 0, 0));
        var gbcGitHub = new GridBagConstraints();
        gbcGitHub.insets = new Insets(2, 2, 2, 2);
        gbcGitHub.fill = GridBagConstraints.HORIZONTAL;
        int githubRow = 0;

        gbcGitHub.gridx = 0;
        gbcGitHub.gridy = githubRow++;
        gbcGitHub.gridwidth = 2;
        gbcGitHub.weightx = 0.0;
        gbcGitHub.anchor = GridBagConstraints.NORTHWEST;
        gitHubCard.add(githubOverrideCheckbox, gbcGitHub);

        gbcGitHub.gridwidth = 1; // Reset gridwidth
        gbcGitHub.gridx = 0;
        gbcGitHub.gridy = githubRow;
        gbcGitHub.weightx = 0.0;
        gbcGitHub.fill = GridBagConstraints.NONE;
        gitHubCard.add(new JLabel("Owner:"), gbcGitHub);
        gbcGitHub.gridx = 1;
        gbcGitHub.gridy = githubRow++;
        gbcGitHub.weightx = 1.0;
        gbcGitHub.fill = GridBagConstraints.HORIZONTAL;
        gitHubCard.add(githubOwnerField, gbcGitHub);

        gbcGitHub.gridx = 0;
        gbcGitHub.gridy = githubRow;
        gbcGitHub.weightx = 0.0;
        gbcGitHub.fill = GridBagConstraints.NONE;
        gitHubCard.add(new JLabel("Repository:"), gbcGitHub);
        gbcGitHub.gridx = 1;
        gbcGitHub.gridy = githubRow++;
        gbcGitHub.weightx = 1.0;
        gbcGitHub.fill = GridBagConstraints.HORIZONTAL;
        gitHubCard.add(githubRepoField, gbcGitHub);

        gbcGitHub.gridx = 0;
        gbcGitHub.gridy = githubRow;
        gbcGitHub.weightx = 0.0;
        gbcGitHub.fill = GridBagConstraints.NONE;
        gitHubCard.add(new JLabel("Host (optional):"), gbcGitHub);
        githubHostField.setToolTipText("e.g., github.mycompany.com (leave blank for github.com)");
        gbcGitHub.gridx = 1;
        gbcGitHub.gridy = githubRow++;
        gbcGitHub.weightx = 1.0;
        gbcGitHub.fill = GridBagConstraints.HORIZONTAL;
        gitHubCard.add(githubHostField, gbcGitHub);
<<<<<<< HEAD

        var ghInfoLabel = new JLabel("<html>If not overridden, issues are fetched from the project's own GitHub repository. Uses global GitHub token. Specify host for GitHub Enterprise.</html>");
        ghInfoLabel.setFont(ghInfoLabel.getFont().deriveFont(Font.ITALIC, ghInfoLabel.getFont().getSize() * 0.9f));
        gbcGitHub.gridx = 0; gbcGitHub.gridy = githubRow++; gbcGitHub.gridwidth = 2; gbcGitHub.insets = new Insets(8, 2, 2, 2);
        gitHubCard.add(ghInfoLabel, gbcGitHub);
=======
>>>>>>> 1f8a062f

        var ghInfoLabel = new JLabel(
                "<html>If not overridden, issues are fetched from the project's own GitHub repository. Uses global GitHub token. Specify host for GitHub Enterprise.</html>");
        ghInfoLabel.setFont(ghInfoLabel
                .getFont()
                .deriveFont(Font.ITALIC, ghInfoLabel.getFont().getSize() * 0.9f));
        gbcGitHub.gridx = 0;
        gbcGitHub.gridy = githubRow++;
        gbcGitHub.gridwidth = 2;
        gbcGitHub.insets = new Insets(8, 2, 2, 2);
        gitHubCard.add(ghInfoLabel, gbcGitHub);

        // Enable/disable owner/repo/host fields based on checkbox
        githubOverrideCheckbox.addActionListener(e -> {
            boolean selected = githubOverrideCheckbox.isSelected();
            githubOwnerField.setEnabled(selected);
            githubRepoField.setEnabled(selected);
            githubHostField.setEnabled(selected);
            if (!selected) {
                // Optionally clear or reset fields if needed when unchecked
                githubOwnerField.setText("");
                githubRepoField.setText("");
                githubHostField.setText("");
            }
        });
        // Initial state
        githubOwnerField.setEnabled(false);
        githubRepoField.setEnabled(false);
        githubHostField.setEnabled(false);

<<<<<<< HEAD
        gbcGitHub.gridx = 0; gbcGitHub.gridy = githubRow; gbcGitHub.gridwidth = 2;
        gbcGitHub.weighty = 1.0; gbcGitHub.fill = GridBagConstraints.VERTICAL;
=======
        gbcGitHub.gridx = 0;
        gbcGitHub.gridy = githubRow;
        gbcGitHub.gridwidth = 2;
        gbcGitHub.weighty = 1.0;
        gbcGitHub.fill = GridBagConstraints.VERTICAL;
>>>>>>> 1f8a062f
        gitHubCard.add(Box.createVerticalGlue(), gbcGitHub);
        issueProviderConfigPanel.add(gitHubCard, GITHUB_CARD);

        // --- Jira Card (reuses components) ---
        var jiraCard = new JPanel(new GridBagLayout());
        jiraCard.setBorder(BorderFactory.createEmptyBorder(10, 0, 0, 0)); // Padding for the card content
        var gbcJira = new GridBagConstraints();
        gbcJira.insets = new Insets(2, 2, 2, 2);
        gbcJira.fill = GridBagConstraints.HORIZONTAL;
        int jiraRow = 0;

        // Jira Base URL
        gbcJira.gridx = 0;
        gbcJira.gridy = jiraRow;
        gbcJira.weightx = 0.0;
        gbcJira.anchor = GridBagConstraints.NORTHWEST;
        gbcJira.fill = GridBagConstraints.NONE;
        jiraCard.add(new JLabel("Jira Base URL:"), gbcJira);
        gbcJira.gridx = 1;
        gbcJira.gridy = jiraRow++;
        gbcJira.weightx = 1.0;
        gbcJira.fill = GridBagConstraints.HORIZONTAL;
        jiraCard.add(jiraBaseUrlField, gbcJira);
        var baseUrlInfo = new JLabel(
                "<html>The base URL of your Jira instance (e.g., https://yourcompany.atlassian.net).</html>");
        baseUrlInfo.setFont(baseUrlInfo
                .getFont()
                .deriveFont(Font.ITALIC, baseUrlInfo.getFont().getSize() * 0.9f));
        gbcJira.gridx = 1;
        gbcJira.gridy = jiraRow++;
        gbcJira.insets = new Insets(0, 2, 8, 2);
        jiraCard.add(baseUrlInfo, gbcJira);
        gbcJira.insets = new Insets(2, 2, 2, 2);

        // Jira API Token
        gbcJira.gridx = 0;
        gbcJira.gridy = jiraRow;
        gbcJira.weightx = 0.0;
        gbcJira.anchor = GridBagConstraints.NORTHWEST;
        gbcJira.fill = GridBagConstraints.NONE;
        jiraCard.add(new JLabel("Jira API Token:"), gbcJira);
        gbcJira.gridx = 1;
        gbcJira.gridy = jiraRow++;
        gbcJira.weightx = 1.0;
        gbcJira.fill = GridBagConstraints.HORIZONTAL;
        jiraCard.add(jiraApiTokenField, gbcJira);
        var apiTokenInfo =
                new JLabel("<html>Your Jira API token. Refer to Atlassian documentation for how to create one.</html>");
        apiTokenInfo.setFont(apiTokenInfo
                .getFont()
                .deriveFont(Font.ITALIC, apiTokenInfo.getFont().getSize() * 0.9f));
        gbcJira.gridx = 1;
        gbcJira.gridy = jiraRow++;
        gbcJira.insets = new Insets(0, 2, 8, 2);
        jiraCard.add(apiTokenInfo, gbcJira);
        gbcJira.insets = new Insets(2, 2, 2, 2);

        // Jira Project Key
        gbcJira.gridx = 0;
        gbcJira.gridy = jiraRow;
        gbcJira.weightx = 0.0;
        gbcJira.anchor = GridBagConstraints.NORTHWEST;
        gbcJira.fill = GridBagConstraints.NONE;
        jiraCard.add(new JLabel("Jira Project Key:"), gbcJira);
        gbcJira.gridx = 1;
        gbcJira.gridy = jiraRow++;
        gbcJira.weightx = 1.0;
        gbcJira.fill = GridBagConstraints.HORIZONTAL;
        jiraCard.add(jiraProjectKeyField, gbcJira);
        var jiraProjectKeyInfo = new JLabel(
                "<html>The key of your Jira project (e.g., CASSANDRA). Used to scope issue searches.</html>");
        jiraProjectKeyInfo.setFont(jiraProjectKeyInfo
                .getFont()
                .deriveFont(Font.ITALIC, jiraProjectKeyInfo.getFont().getSize() * 0.9f));
        gbcJira.gridx = 1;
        gbcJira.gridy = jiraRow++;
        gbcJira.insets = new Insets(0, 2, 8, 2);
        jiraCard.add(jiraProjectKeyInfo, gbcJira);
        gbcJira.insets = new Insets(2, 2, 2, 2);

        // Test Connection Button
        testJiraConnectionButton.addActionListener(e -> testJiraConnectionAction());
        gbcJira.gridx = 1;
        gbcJira.gridy = jiraRow++;
        gbcJira.weightx = 0.0;
        gbcJira.fill = GridBagConstraints.NONE;
        gbcJira.anchor = GridBagConstraints.EAST;
        jiraCard.add(testJiraConnectionButton, gbcJira);

        // Vertical glue
        gbcJira.gridx = 0;
        gbcJira.gridy = jiraRow;
        gbcJira.gridwidth = 2;
        gbcJira.weighty = 1.0;
        gbcJira.fill = GridBagConstraints.VERTICAL;
        jiraCard.add(Box.createVerticalGlue(), gbcJira);
        issueProviderConfigPanel.add(jiraCard, JIRA_CARD);

        issuesPanel.add(issueProviderConfigPanel, BorderLayout.CENTER);

        // Action listener for provider selection
        issueProviderTypeComboBox.addActionListener(e -> {
            io.github.jbellis.brokk.issues.IssueProviderType selectedType =
                    (io.github.jbellis.brokk.issues.IssueProviderType) issueProviderTypeComboBox.getSelectedItem();
            if (selectedType == null)
                selectedType = io.github.jbellis.brokk.issues.IssueProviderType.NONE; // Should not happen with enum
            switch (selectedType) {
                case JIRA:
                    issueProviderCardLayout.show(issueProviderConfigPanel, JIRA_CARD);
                    break;
                case GITHUB:
                    issueProviderCardLayout.show(issueProviderConfigPanel, GITHUB_CARD);
                    break;
                case NONE:
                default:
                    issueProviderCardLayout.show(issueProviderConfigPanel, NONE_CARD);
                    break;
            }
        });
        return issuesPanel;
    }

    private void testJiraConnectionAction() {
        String baseUrl = jiraBaseUrlField.getText().trim();
        String token = new String(jiraApiTokenField.getPassword()).trim();

        if (baseUrl.isEmpty() || token.isEmpty()) {
            JOptionPane.showMessageDialog(
                    SettingsProjectPanel.this,
                    "Please fill in Jira Base URL and API Token.",
                    "Missing Information",
                    JOptionPane.WARNING_MESSAGE);
            return;
        }

        testJiraConnectionButton.setEnabled(false);
        SwingWorker<String, Void> worker = new SwingWorker<>() {
            @Override
            protected String doInBackground() {
                String currentBaseUrl = jiraBaseUrlField.getText().trim();
                String currentApiToken = new String(jiraApiTokenField.getPassword()).trim();
                String currentProjectKey = jiraProjectKeyField.getText().trim(); // Needed for listIssues

                var jiraConfig =
                        new IssuesProviderConfig.JiraConfig(currentBaseUrl, currentApiToken, currentProjectKey);
                var testProvider = new IssueProvider(io.github.jbellis.brokk.issues.IssueProviderType.JIRA, jiraConfig);

                JiraIssueService testService = new JiraIssueService(testProvider, chrome.getProject());
                try {
                    FilterOptions filterOptions = new JiraFilterOptions(null, null, null, null, null, null);
                    testService.listIssues(filterOptions); // This will use the temporary provider
                    return "Connection successful!";
                } catch (IOException ioException) {
                    logger.warn("Jira connection test failed: {}", ioException.getMessage());
                    return "Connection failed: " + ioException.getMessage();
                } catch (Exception ex) {
                    logger.error("Unexpected error during Jira connection test: {}", ex.getMessage(), ex);
                    return "Connection failed with unexpected error: " + ex.getMessage();
                }
            }

            @Override
            protected void done() {
                try {
                    String result = get();
                    if (result.startsWith("Connection successful")) {
                        JOptionPane.showMessageDialog(
                                SettingsProjectPanel.this,
                                result,
                                "Jira Connection Test",
                                JOptionPane.INFORMATION_MESSAGE);
                    } else {
                        JOptionPane.showMessageDialog(
                                SettingsProjectPanel.this,
                                result,
                                "Jira Connection Test Failed",
                                JOptionPane.ERROR_MESSAGE);
                    }
                } catch (Exception ex) {
                    String errorMessage = "An unexpected error occurred during the test: " + ex.getMessage();
                    logger.error(errorMessage, ex);
                    JOptionPane.showMessageDialog(
                            SettingsProjectPanel.this,
                            errorMessage,
                            "Jira Connection Test Error",
                            JOptionPane.ERROR_MESSAGE);
                } finally {
                    testJiraConnectionButton.setEnabled(true);
                }
            }
        };
        worker.execute();
    }

    private JPanel createBuildPanel(IProject project) {
        var buildPanel = new JPanel(new GridBagLayout());
        buildPanel.setBorder(BorderFactory.createEmptyBorder(10, 10, 10, 10));
        var gbc = new GridBagConstraints();
        gbc.insets = new Insets(2, 2, 2, 2);
        gbc.fill = GridBagConstraints.HORIZONTAL;
        int row = 0;

        // Add banner at the top
        gbc.gridx = 0;
        gbc.gridy = row++;
        gbc.gridwidth = 2;
        gbc.weightx = 1.0;
        gbc.fill = GridBagConstraints.HORIZONTAL;
        buildPanel.add(bannerPanel, gbc);
        gbc.gridwidth = 1; // Reset gridwidth

        gbc.gridx = 0;
        gbc.gridy = row;
        gbc.weightx = 0.0;
        buildPanel.add(new JLabel("Build/Lint Command:"), gbc);
        gbc.gridx = 1;
        gbc.gridy = row++;
        gbc.weightx = 1.0;
        buildPanel.add(buildCleanCommandField, gbc);

        gbc.gridx = 0;
        gbc.gridy = row;
        gbc.weightx = 0.0;
        buildPanel.add(new JLabel("Test All Command:"), gbc);
        gbc.gridx = 1;
        gbc.gridy = row++;
        gbc.weightx = 1.0;
        buildPanel.add(allTestsCommandField, gbc);

        gbc.gridx = 0;
        gbc.gridy = row;
        gbc.weightx = 0.0;
        buildPanel.add(new JLabel("Test Some Command:"), gbc);
        gbc.gridx = 1;
        gbc.gridy = row++;
        gbc.weightx = 1.0;
        buildPanel.add(someTestsCommandField, gbc);
        var testSomeInfo = new JLabel(
                "<html>Use a placeholder like {{FILE_OR_CLASS_PATH}} for the part that will be replaced.</html>");
        testSomeInfo.setFont(testSomeInfo
                .getFont()
                .deriveFont(Font.ITALIC, testSomeInfo.getFont().getSize() * 0.9f));
        gbc.gridx = 1;
        gbc.gridy = row++;
        gbc.insets = new Insets(0, 2, 8, 2);
        buildPanel.add(testSomeInfo, gbc);
        gbc.insets = new Insets(2, 2, 2, 2); // Reset insets

        gbc.gridx = 0;
        gbc.gridy = row;
        gbc.weightx = 0.0;
        gbc.anchor = GridBagConstraints.WEST;
        gbc.fill = GridBagConstraints.NONE;
        buildPanel.add(new JLabel("Code Agent Tests:"), gbc);
        var testScopeGroup = new ButtonGroup();
        testScopeGroup.add(runAllTestsRadio);
        testScopeGroup.add(runTestsInWorkspaceRadio);
        var radioPanel = new JPanel(new FlowLayout(FlowLayout.LEFT, 0, 0));
        radioPanel.setOpaque(false);
        radioPanel.add(runAllTestsRadio);
        radioPanel.add(runTestsInWorkspaceRadio);
        gbc.gridx = 1;
        gbc.gridy = row++;
        gbc.weightx = 1.0;
        gbc.fill = GridBagConstraints.HORIZONTAL;
        buildPanel.add(radioPanel, gbc);

        gbc.gridx = 0; gbc.gridy = row; gbc.weightx = 0.0;
        gbc.anchor = GridBagConstraints.WEST; gbc.fill = GridBagConstraints.NONE;
        buildPanel.add(new JLabel("Run Command Timeout (sec):"), gbc);
        gbc.gridx = 1; gbc.gridy = row++; gbc.weightx = 1.0; gbc.fill = GridBagConstraints.HORIZONTAL;
        buildPanel.add(buildTimeoutSpinner, gbc);

        // Removed Build Instructions Area and its ScrollPane

        gbc.gridx = 0;
        gbc.gridy = row;
        gbc.weightx = 0.0;
        gbc.weighty = 0.0; // Ensure weighty is reset before this
        gbc.fill = GridBagConstraints.HORIZONTAL;
        gbc.anchor = GridBagConstraints.WEST;
        buildPanel.add(new JLabel("CI Refresh:"), gbc);
        gbc.gridx = 1;
        gbc.gridy = row++;
        gbc.weightx = 1.0;
        buildPanel.add(cpgRefreshComboBox, gbc);

        gbc.gridx = 0;
        gbc.gridy = row;
        gbc.weightx = 0.0;
        gbc.anchor = GridBagConstraints.WEST;
        buildPanel.add(new JLabel("CI Languages:"), gbc);
        languagesDisplayField.setEditable(false);
        // currentAnalyzerLanguagesForDialog is initialized at declaration and populated in loadBuildPanelSettings
        this.editLanguagesButton.addActionListener(e -> showLanguagesDialog(project));
        var languagesPanel = new JPanel(new BorderLayout(5, 0));
        languagesPanel.add(languagesDisplayField, BorderLayout.CENTER);
        languagesPanel.add(this.editLanguagesButton, BorderLayout.EAST);
        gbc.gridx = 1;
        gbc.gridy = row++;
        gbc.weightx = 1.0;
        gbc.fill = GridBagConstraints.HORIZONTAL;
        buildPanel.add(languagesPanel, gbc);

        gbc.gridx = 0;
        gbc.gridy = row;
        gbc.weightx = 0.0;
        gbc.anchor = GridBagConstraints.NORTHWEST;
        buildPanel.add(new JLabel("CI Exclusions:"), gbc);
        excludedDirectoriesList.setVisibleRowCount(3);
        // excludedScrollPane is initialized at declaration with excludedDirectoriesList
        gbc.gridx = 1;
        gbc.gridy = row;
        gbc.weightx = 1.0;
        gbc.weighty = 0.5;
        gbc.fill = GridBagConstraints.BOTH;
        buildPanel.add(this.excludedScrollPane, gbc);

        var excludedButtonsPanel = new JPanel(new FlowLayout(FlowLayout.LEFT, 5, 0));
        excludedButtonsPanel.add(this.addExcludedDirButton);
        excludedButtonsPanel.add(this.removeExcludedDirButton);
        gbc.gridy = row + 1;
        gbc.weighty = 0.0;
        gbc.fill = GridBagConstraints.NONE;
        gbc.anchor = GridBagConstraints.NORTHWEST;
        gbc.insets = new Insets(2, 0, 2, 2);
        buildPanel.add(excludedButtonsPanel, gbc);
        row += 2;
        gbc.insets = new Insets(2, 2, 2, 2);

        this.addExcludedDirButton.addActionListener(e -> {
            String newDir = JOptionPane.showInputDialog(
                    parentDialog,
                    "Enter directory to exclude (e.g., target/, build/):",
                    "Add Excluded Directory",
                    JOptionPane.PLAIN_MESSAGE);
            if (newDir != null && !newDir.trim().isEmpty()) {
                String trimmedNewDir = newDir.trim();
                List<String> currentElements = java.util.Collections.list(excludedDirectoriesListModel.elements());
                if (!currentElements.contains(trimmedNewDir)) { // Avoid duplicates if user adds same dir again
                    currentElements.add(trimmedNewDir);
                }
                currentElements.sort(String::compareToIgnoreCase);

                excludedDirectoriesListModel.clear();
                currentElements.forEach(excludedDirectoriesListModel::addElement);
            }
        });
        this.removeExcludedDirButton.addActionListener(e -> {
            int[] selectedIndices = excludedDirectoriesList.getSelectedIndices();
            for (int i = selectedIndices.length - 1; i >= 0; i--)
                excludedDirectoriesListModel.removeElementAt(selectedIndices[i]);
        });

        gbc.gridx = 1;
        gbc.gridy = row++;
        gbc.weightx = 0.0;
        gbc.weighty = 0.0;
        gbc.fill = GridBagConstraints.NONE;
        gbc.anchor = GridBagConstraints.EAST;
        inferBuildDetailsButton.setActionCommand(ACTION_INFER); // Default action is "infer"
        buildPanel.add(inferBuildDetailsButton, gbc);

        // Check if initial build details inference is running
        CompletableFuture<BuildAgent.BuildDetails> detailsFuture = project.getBuildDetailsFuture();
        boolean initialAgentRunning = !detailsFuture.isDone();

        // --- Progress Bar for Build Agent ---
        // Create a wrapper panel with fixed height to reserve space
        JPanel progressWrapper = new JPanel(new BorderLayout());
        progressWrapper.setPreferredSize(buildProgressBar.getPreferredSize());
        progressWrapper.add(buildProgressBar, BorderLayout.CENTER);
        buildProgressBar.setIndeterminate(true);

        buildProgressBar.setVisible(initialAgentRunning); // Show progress bar if initial agent is running
        gbc.gridx = 1; // Align with input fields (right column)
        gbc.gridy = row++; // Next available row
        gbc.fill = GridBagConstraints.HORIZONTAL; // Let progress bar fill width
        gbc.anchor = GridBagConstraints.EAST;
        buildPanel.add(progressWrapper, gbc);
        // Initialize button based on the state of the initial build agent
        if (initialAgentRunning) {
            setButtonToInferenceInProgress(false); // false = don't set Cancel text (initial agent)

            // Add a listener to reset the button when the initial agent completes
            detailsFuture.whenCompleteAsync((result, ex) -> {
                SwingUtilities.invokeLater(() -> {
                    // inferBuildDetailsButton is non-null
                    if (manualInferBuildTaskFuture == null) {
                        setButtonToReadyState();
                    }
                });
            });
        }

        inferBuildDetailsButton.addActionListener(e -> runBuildAgent());

        // Vertical glue to push all build panel content up
        gbc.gridx = 0;
        gbc.gridy = row;
        gbc.gridwidth = 2;
        gbc.weighty = 1.0;
        gbc.fill = GridBagConstraints.VERTICAL;
        buildPanel.add(Box.createVerticalGlue(), gbc);

        return buildPanel;
    }

    private void setButtonToInferenceInProgress(boolean showCancelButton) {
        inferBuildDetailsButton.setToolTipText("build inference in progress");
        buildProgressBar.setVisible(true);

        if (showCancelButton) {
            inferBuildDetailsButton.setText("Cancel");
            inferBuildDetailsButton.setActionCommand(ACTION_CANCEL);
            inferBuildDetailsButton.setEnabled(true);
        } else {
            // Initial agent running - disable the button
            inferBuildDetailsButton.setEnabled(false);
        }
    }

    private void setButtonToReadyState() {
        inferBuildDetailsButton.setText("Infer Build Details");
        inferBuildDetailsButton.setActionCommand(ACTION_INFER);
        inferBuildDetailsButton.setEnabled(true);
        inferBuildDetailsButton.setToolTipText(null);
        buildProgressBar.setVisible(false);
    }

    private void runBuildAgent() {
        String action = inferBuildDetailsButton.getActionCommand();

        if (ACTION_CANCEL.equals(action)) {
            // We're in cancel mode - cancel the running task
            if (manualInferBuildTaskFuture != null && !manualInferBuildTaskFuture.isDone()) {
                boolean cancelled = manualInferBuildTaskFuture.cancel(true);
                logger.debug("Build agent cancellation requested, result: {}", cancelled);
                // Button state will be reset in the finally block of the task
            }
            return;
        }

        var cm = chrome.getContextManager();
        var proj = chrome.getProject();

        setBuildControlsEnabled(false); // Disable controls in this panel
        setButtonToInferenceInProgress(true); // true = set Cancel text (manual agent)

        manualInferBuildTaskFuture = cm.submitUserTask("Running Build Agent", () -> {
            try {
                chrome.systemOutput("Starting Build Agent...");
                var agent = new BuildAgent(
                        proj, cm.getLlm(cm.getSearchModel(), "Infer build details"), cm.getToolRegistry());
                var newBuildDetails = agent.execute();

                if (java.util.Objects.equals(newBuildDetails, BuildAgent.BuildDetails.EMPTY)) {
                    logger.warn("Build Agent returned null or empty details, considering it an error.");
                    // When cancel button is pressed, we need to show a different kind of message
                    boolean isCancellation = ACTION_CANCEL.equals(inferBuildDetailsButton.getActionCommand());

                    SwingUtilities.invokeLater(() -> {
                        if (isCancellation) {
                            logger.info("Build Agent execution cancelled by user");
                            chrome.systemOutput("Build Inference Agent cancelled.");
                            JOptionPane.showMessageDialog(
                                    SettingsProjectPanel.this,
                                    "Build Inference Agent cancelled.",
                                    "Build Cancelled",
                                    JOptionPane.INFORMATION_MESSAGE);
                        } else {
                            SwingUtilities.invokeLater(() -> {
                                String errorMessage =
                                        "Build Agent failed to determine build details. Please check agent logs.";
                                chrome.toolError(errorMessage);
                                JOptionPane.showMessageDialog(
                                        SettingsProjectPanel.this,
                                        errorMessage,
                                        "Build Agent Error",
                                        JOptionPane.ERROR_MESSAGE);
                                // Do not save or update UI with empty details
                            });
                        }
                    });
                } else {
                    // Do not save here, only update UI fields. applySettings will save.
                    SwingUtilities.invokeLater(() -> {
                        updateBuildDetailsFieldsFromAgent(newBuildDetails);
                        chrome.systemOutput("Build Agent finished. Review and apply settings.");
                    });
                }
            } catch (Exception ex) {
                logger.error("Error running Build Agent", ex);
                SwingUtilities.invokeLater(() -> {
                    String errorMessage = "Build Agent failed: " + ex.getMessage();
                    chrome.toolError(errorMessage);
                    JOptionPane.showMessageDialog(
                            parentDialog, errorMessage, "Build Agent Error", JOptionPane.ERROR_MESSAGE);
                });
            } finally {
                SwingUtilities.invokeLater(() -> {
                    setBuildControlsEnabled(true);
                    setButtonToReadyState();
                    manualInferBuildTaskFuture = null;
                });
            }
        });
    }

    private void setBuildControlsEnabled(boolean enabled) {
        // The 'enabled' state is determined by the caller;
        // this panel's overall enabled state (due to project presence) is handled in initComponents.
        buildProgressBar.setVisible(!enabled);

        Stream.of(
                        buildCleanCommandField,
                        allTestsCommandField,
                        someTestsCommandField,
                        runAllTestsRadio,
                        runTestsInWorkspaceRadio,
                        cpgRefreshComboBox,
                        editLanguagesButton,
                        excludedScrollPane,
                        excludedDirectoriesList,
                        addExcludedDirButton,
                        removeExcludedDirButton,
                        // Parent dialog buttons
                        okButtonParent,
                        cancelButtonParent,
                        applyButtonParent)
                .filter(java.util.Objects::nonNull) // Filter out null components (e.g., optional parent buttons)
                .forEach(control -> control.setEnabled(enabled));
    }

    private void updateBuildDetailsFieldsFromAgent(BuildAgent.BuildDetails details) {
        SwingUtilities.invokeLater(() -> {
            buildCleanCommandField.setText(details.buildLintCommand());
            allTestsCommandField.setText(details.testAllCommand());
            someTestsCommandField.setText(details.testSomeCommand());
            excludedDirectoriesListModel.clear();
            var sortedExcludedDirs =
                    details.excludedDirectories().stream().sorted().toList();
            for (String dir : sortedExcludedDirs) excludedDirectoriesListModel.addElement(dir);
            logger.trace("UI fields updated with new BuildDetails from agent: {}", details);
        });
    }

    private void updateLanguagesDisplayField() {
        // languagesDisplayField and currentAnalyzerLanguagesForDialog are initialized at declaration and non-null.
        String cdl = currentAnalyzerLanguagesForDialog.stream()
                .map(lang -> lang.name())
                .sorted()
                .collect(Collectors.joining(", "));
        languagesDisplayField.setText(cdl.isEmpty() ? "None" : cdl);
    }

    private void showLanguagesDialog(IProject project) {
        var dialog = new JDialog(parentDialog, "Select Languages for Analysis", true);
        dialog.setDefaultCloseOperation(JDialog.DISPOSE_ON_CLOSE);
        dialog.setLayout(new BorderLayout(10, 10));
        dialog.setSize(300, 400);
        dialog.setLocationRelativeTo(parentDialog);

        var languageCheckBoxMapLocal =
                new java.util.LinkedHashMap<io.github.jbellis.brokk.analyzer.Language, JCheckBox>();
        var languagesInProject = new HashSet<io.github.jbellis.brokk.analyzer.Language>();
        project.getRoot();
        Set<io.github.jbellis.brokk.analyzer.ProjectFile> filesToScan =
                project.hasGit() ? project.getRepo().getTrackedFiles() : project.getAllFiles();
        for (var pf : filesToScan) {
            String extension =
                    com.google.common.io.Files.getFileExtension(pf.absPath().toString());
            if (!extension.isEmpty()) {
                var lang = io.github.jbellis.brokk.analyzer.Language.fromExtension(extension);
                if (lang != io.github.jbellis.brokk.analyzer.Language.NONE) languagesInProject.add(lang);
            }
        }

        var checkBoxesPanel = new JPanel();
        checkBoxesPanel.setLayout(new BoxLayout(checkBoxesPanel, BoxLayout.PAGE_AXIS));
        checkBoxesPanel.setBorder(BorderFactory.createEmptyBorder(10, 10, 10, 10));
        var sortedLanguagesToShow = languagesInProject.stream()
                .sorted(java.util.Comparator.comparing(io.github.jbellis.brokk.analyzer.Language::name))
                .toList();
        for (var lang : sortedLanguagesToShow) {
            var checkBox = new JCheckBox(lang.name());
            checkBox.setSelected(currentAnalyzerLanguagesForDialog.contains(lang));
            languageCheckBoxMapLocal.put(lang, checkBox);
            checkBoxesPanel.add(checkBox);
        }
        if (sortedLanguagesToShow.isEmpty()) checkBoxesPanel.add(new JLabel("No analyzable languages detected."));

        var buttonPanel = new JPanel(new FlowLayout(FlowLayout.RIGHT));
        var okBtn = new JButton("OK");
        var cancelBtn = new JButton("Cancel");
        buttonPanel.add(okBtn);
        buttonPanel.add(cancelBtn);
        okBtn.addActionListener(e -> {
            currentAnalyzerLanguagesForDialog.clear();
            for (var entry : languageCheckBoxMapLocal.entrySet())
                if (entry.getValue().isSelected()) currentAnalyzerLanguagesForDialog.add(entry.getKey());
            updateLanguagesDisplayField();
            dialog.dispose();
        });
        cancelBtn.addActionListener(e -> dialog.dispose());
        dialog.add(new JScrollPane(checkBoxesPanel), BorderLayout.CENTER);
        dialog.add(buttonPanel, BorderLayout.SOUTH);
        dialog.setVisible(true);
    }

    public void loadSettings() {
        var project = chrome.getProject();

        // General Tab
        styleGuideArea.setText(project.getStyleGuide());
        commitFormatArea.setText(project.getCommitMessageFormat());
        if (reviewGuideArea != null) {
            reviewGuideArea.setText(project.getReviewGuide());
        }

        // Issues Tab
        IssueProvider currentProvider = project.getIssuesProvider();
        issueProviderTypeComboBox.setSelectedItem(currentProvider.type());

        githubOwnerField.setEnabled(false); // Default state
        githubRepoField.setEnabled(false);
        githubHostField.setEnabled(false); // Default state for host field
        githubOverrideCheckbox.setSelected(false);

        switch (currentProvider.type()) {
            case JIRA:
                if (currentProvider.config() instanceof IssuesProviderConfig.JiraConfig jiraConfig) {
                    jiraBaseUrlField.setText(jiraConfig.baseUrl());
                    jiraApiTokenField.setText(jiraConfig.apiToken());
                    jiraProjectKeyField.setText(jiraConfig.projectKey());
                }
                issueProviderCardLayout.show(issueProviderConfigPanel, JIRA_CARD);
                break;
            case GITHUB:
                if (currentProvider.config() instanceof IssuesProviderConfig.GithubConfig githubConfig) {
                    if (!githubConfig.isDefault()) {
                        githubOwnerField.setText(githubConfig.owner());
                        githubRepoField.setText(githubConfig.repo());
                        githubHostField.setText(githubConfig.host()); // Load host
                        githubOwnerField.setEnabled(true);
                        githubRepoField.setEnabled(true);
                        githubHostField.setEnabled(true); // Enable host field if override is active
                        githubOverrideCheckbox.setSelected(true);
                    } else {
                        // Fields remain disabled and empty, checkbox unchecked
                        githubOwnerField.setText("");
                        githubRepoField.setText("");
                        githubHostField.setText("");
                    }
                }
                issueProviderCardLayout.show(issueProviderConfigPanel, GITHUB_CARD);
                break;
            case NONE:
            default:
                issueProviderCardLayout.show(issueProviderConfigPanel, NONE_CARD);
                break;
        }

        // Build Tab - Load settings only if details are available
        // If not available, the whenCompleteAsync callback from initComponents will call loadBuildPanelSettings
        if (project.hasBuildDetails()) {
            loadBuildPanelSettings();
        }

        // Data Retention Tab
        if (dataRetentionPanelInner != null) dataRetentionPanelInner.loadPolicy();
    }

    private void loadBuildPanelSettings() {
        var project = chrome.getProject();

        BuildAgent.BuildDetails details;
        try {
            // This call is now safe as it's guarded by hasBuildDetails() or called after awaitBuildDetails()
            details = project.loadBuildDetails();
        } catch (Exception e) {
            logger.warn("Could not load build details for settings panel, using EMPTY. Error: {}", e.getMessage(), e);
            details = BuildAgent.BuildDetails.EMPTY; // Fallback to EMPTY
            chrome.toolError("Error loading build details: " + e.getMessage() + ". Using defaults.");
        }

        buildCleanCommandField.setText(details.buildLintCommand());
        allTestsCommandField.setText(details.testAllCommand());
        someTestsCommandField.setText(details.testSomeCommand());

        if (project.getCodeAgentTestScope() == IProject.CodeAgentTestScope.ALL) {
            runAllTestsRadio.setSelected(true);
        } else {
            runTestsInWorkspaceRadio.setSelected(true);
        }

        buildTimeoutSpinner.setValue((int) ((MainProject) project).getRunCommandTimeoutSeconds());

        var currentRefresh = project.getAnalyzerRefresh();
        cpgRefreshComboBox.setSelectedItem(
                currentRefresh == IProject.CpgRefresh.UNSET ? IProject.CpgRefresh.AUTO : currentRefresh);

        currentAnalyzerLanguagesForDialog = new HashSet<>(project.getAnalyzerLanguages());
        updateLanguagesDisplayField();

        excludedDirectoriesListModel.clear();
        var sortedExcludedDirs = details.excludedDirectories().stream().sorted().toList();
        for (String dir : sortedExcludedDirs) {
            excludedDirectoriesListModel.addElement(dir);
        }
        logger.trace("Build panel settings loaded/reloaded with details: {}", details);
    }

    public boolean applySettings() {
        var project = chrome.getProject();

        // General Tab
        project.saveStyleGuide(styleGuideArea.getText());
        project.setCommitMessageFormat(commitFormatArea.getText());
        if (reviewGuideArea != null) {
            project.saveReviewGuide(reviewGuideArea.getText());
        }

        // Issues Tab
        io.github.jbellis.brokk.issues.IssueProviderType selectedType =
                (io.github.jbellis.brokk.issues.IssueProviderType) issueProviderTypeComboBox.getSelectedItem();
        IssueProvider newProviderToSet;

        switch (selectedType) {
            case JIRA:
                String baseUrl = jiraBaseUrlField.getText().trim();
                String apiToken = new String(jiraApiTokenField.getPassword()).trim();
                String projectKey = jiraProjectKeyField.getText().trim();
                newProviderToSet = IssueProvider.jira(baseUrl, apiToken, projectKey);
                break;
            case GITHUB:
                if (githubOverrideCheckbox.isSelected()) {
                    String owner = githubOwnerField.getText().trim();
                    String repo = githubRepoField.getText().trim();
                    String host = githubHostField.getText().trim();
                    newProviderToSet = IssueProvider.github(owner, repo, host);
                } else {
                    newProviderToSet = IssueProvider.github(); // Default GitHub (empty owner, repo, host)
                }
                break;
            case NONE:
            default:
                newProviderToSet = IssueProvider.none();
                break;
        }
        project.setIssuesProvider(newProviderToSet);

        // Build Tab
        var currentDetails = project.loadBuildDetails();
        var newBuildLint = buildCleanCommandField.getText();
        var newTestAll = allTestsCommandField.getText();
        var newTestSome = someTestsCommandField.getText();
        // buildInstructionsArea removed

        var newExcludedDirs = new HashSet<String>();
        for (int i = 0; i < excludedDirectoriesListModel.getSize(); i++)
            newExcludedDirs.add(excludedDirectoriesListModel.getElementAt(i));

        var newDetails = new BuildAgent.BuildDetails(newBuildLint, newTestAll, newTestSome, newExcludedDirs);
        if (!newDetails.equals(currentDetails)) {
            project.saveBuildDetails(newDetails);
            logger.debug("Applied Build Details changes.");
        }

        MainProject.CodeAgentTestScope selectedScope =
                runAllTestsRadio.isSelected() ? IProject.CodeAgentTestScope.ALL : IProject.CodeAgentTestScope.WORKSPACE;
        if (selectedScope != project.getCodeAgentTestScope()) {
            project.setCodeAgentTestScope(selectedScope);
            logger.debug("Applied Code Agent Test Scope: {}", selectedScope);
        }

        var mainProject = (MainProject) project;
        long timeout = ((Number) buildTimeoutSpinner.getValue()).longValue();
        if (timeout != mainProject.getRunCommandTimeoutSeconds()) {
            mainProject.setRunCommandTimeoutSeconds(timeout);
            logger.debug("Applied Run Command Timeout: {} seconds", timeout);
        }

        var selectedRefresh = (MainProject.CpgRefresh) cpgRefreshComboBox.getSelectedItem();
        if (selectedRefresh != project.getAnalyzerRefresh()) {
            project.setAnalyzerRefresh(selectedRefresh);
            logger.debug("Applied Code Intelligence Refresh: {}", selectedRefresh);
        }

        if (!currentAnalyzerLanguagesForDialog.equals(project.getAnalyzerLanguages())) {
            project.setAnalyzerLanguages(currentAnalyzerLanguagesForDialog);
            logger.debug("Applied Code Intelligence Languages: {}", currentAnalyzerLanguagesForDialog);
            chrome.getContextManager().requestRebuild();
        }

        // Data Retention Tab
        if (dataRetentionPanelInner != null) dataRetentionPanelInner.applyPolicy();

        // After applying data retention, model list might need refresh
        chrome.getContextManager().submitBackgroundTask("Refreshing models due to policy change", () -> {
            chrome.getContextManager().reloadModelsAsync();
        });

        return true;
    }

    public void showBuildBanner() {
        bannerPanel.setVisible(true);
    }

    public void refreshDataRetentionPanel() {
        if (dataRetentionPanelInner != null) {
            dataRetentionPanelInner.refreshStateAndUI();
        }
    }

    @Override
    public void applyTheme(GuiTheme guiTheme) {
        SwingUtilities.updateComponentTreeUI(this);
    }

    // Static inner class DataRetentionPanel (Copied and adapted from SettingsDialog)
    public static class DataRetentionPanel extends JPanel {
        private final IProject project;
        private final @Nullable SettingsProjectPanel parentProjectPanel; // For triggering model refresh
        private final ButtonGroup policyGroup;
        private final JRadioButton improveRadio;
        private final JLabel improveDescLabel;
        private final JRadioButton minimalRadio;
        private final JLabel minimalDescLabel;
        private final JLabel orgDisabledLabel;
        private final JLabel infoLabel;

        public DataRetentionPanel(IProject project, @Nullable SettingsProjectPanel parentProjectPanel) {
            super(new GridBagLayout());
            this.project = project;
            this.parentProjectPanel = parentProjectPanel;
            this.policyGroup = new ButtonGroup();

            setBorder(BorderFactory.createEmptyBorder(10, 10, 10, 10));
            var gbc = new GridBagConstraints();
            gbc.insets = new Insets(5, 5, 5, 5);
            gbc.anchor = GridBagConstraints.WEST;
            gbc.fill = GridBagConstraints.HORIZONTAL;
            gbc.weightx = 1.0;

            improveRadio = new JRadioButton(DataRetentionPolicy.IMPROVE_BROKK.getDisplayName());
            improveRadio.putClientProperty("policy", DataRetentionPolicy.IMPROVE_BROKK);
            policyGroup.add(improveRadio);
            improveDescLabel = new JLabel(
                    "<html>Allow Brokk and/or its partners to use requests from this project to train models and improve the Brokk service.</html>");
            improveDescLabel.setFont(improveDescLabel
                    .getFont()
                    .deriveFont(Font.ITALIC, improveDescLabel.getFont().getSize() * 0.9f));

            minimalRadio = new JRadioButton(DataRetentionPolicy.MINIMAL.getDisplayName());
            minimalRadio.putClientProperty("policy", DataRetentionPolicy.MINIMAL);
            policyGroup.add(minimalRadio);
            minimalDescLabel = new JLabel(
                    "<html>Brokk will not share data from this project with anyone and will restrict its use to the minimum necessary to provide the Brokk service.</html>");
            minimalDescLabel.setFont(minimalDescLabel
                    .getFont()
                    .deriveFont(Font.ITALIC, minimalDescLabel.getFont().getSize() * 0.9f));

            orgDisabledLabel = new JLabel("<html><b>Data sharing is disabled by your organization.</b></html>");
            infoLabel = new JLabel(
                    "<html>Data retention policy affects which AI models are allowed. In particular, Deepseek models are not available under the Essential Use Only policy, since Deepseek will train on API requests independently of Brokk.</html>");
            infoLabel.setFont(infoLabel.getFont().deriveFont(infoLabel.getFont().getSize() * 0.9f));

            layoutControls();
            loadPolicy();
        }

        private void layoutControls() {
            removeAll();
            var gbc = new GridBagConstraints();
            gbc.insets = new Insets(5, 5, 5, 5);
            gbc.anchor = GridBagConstraints.WEST;
            gbc.fill = GridBagConstraints.HORIZONTAL;
            gbc.weightx = 1.0;
            int y = 0;
            boolean dataSharingAllowedByOrg = project.isDataShareAllowed();

            if (dataSharingAllowedByOrg) {
                gbc.gridx = 0;
                gbc.gridy = y++;
                gbc.insets = new Insets(5, 5, 0, 5);
                add(improveRadio, gbc);
                improveRadio.setVisible(true);
                gbc.gridx = 0;
                gbc.gridy = y++;
                gbc.insets = new Insets(0, 25, 10, 5);
                add(improveDescLabel, gbc);
                improveDescLabel.setVisible(true);
                gbc.gridx = 0;
                gbc.gridy = y++;
                gbc.insets = new Insets(5, 5, 0, 5);
                add(minimalRadio, gbc);
                minimalRadio.setVisible(true);
                gbc.gridx = 0;
                gbc.gridy = y++;
                gbc.insets = new Insets(0, 25, 10, 5);
                add(minimalDescLabel, gbc);
                minimalDescLabel.setVisible(true);
                orgDisabledLabel.setVisible(false);
            } else {
                improveRadio.setVisible(false);
                improveDescLabel.setVisible(false);
                minimalRadio.setVisible(false);
                minimalDescLabel.setVisible(false);
                gbc.gridx = 0;
                gbc.gridy = y++;
                gbc.insets = new Insets(5, 5, 10, 5);
                add(orgDisabledLabel, gbc);
                orgDisabledLabel.setVisible(true);
            }
            gbc.insets = new Insets(15, 5, 5, 5);
            infoLabel.setVisible(true);
            gbc.gridx = 0;
            gbc.gridy = y++;
            add(infoLabel, gbc);
            gbc.gridx = 0;
            gbc.gridy = y;
            gbc.weighty = 1.0;
            gbc.fill = GridBagConstraints.VERTICAL;
            add(Box.createVerticalGlue(), gbc);
            revalidate();
            repaint();
        }

        public void refreshStateAndUI() {
            layoutControls();
            loadPolicy();
        }

        public void loadPolicy() {
            if (project.isDataShareAllowed()) {
                var currentPolicy = project.getDataRetentionPolicy();
                if (currentPolicy == DataRetentionPolicy.IMPROVE_BROKK) improveRadio.setSelected(true);
                else if (currentPolicy == DataRetentionPolicy.MINIMAL) minimalRadio.setSelected(true);
                else policyGroup.clearSelection();
            }
        }

        public DataRetentionPolicy getSelectedPolicy() {
            if (!project.isDataShareAllowed()) return DataRetentionPolicy.MINIMAL;
            if (improveRadio.isSelected()) return DataRetentionPolicy.IMPROVE_BROKK;
            if (minimalRadio.isSelected()) return DataRetentionPolicy.MINIMAL;
            return DataRetentionPolicy.UNSET;
        }

        public void applyPolicy() {
            var selectedPolicy = getSelectedPolicy();
            var oldPolicy = project.getDataRetentionPolicy();
            if (selectedPolicy != DataRetentionPolicy.UNSET) {
                project.setDataRetentionPolicy(selectedPolicy);
                if (selectedPolicy != oldPolicy) {
                    logger.debug("Applied Data Retention Policy: {}", selectedPolicy);
                    if (parentProjectPanel != null) {
                        // Trigger model list refresh in parent dialog or chrome context manager
                        parentProjectPanel
                                .parentDialog
                                .getChrome()
                                .getContextManager()
                                .reloadModelsAsync();
                        // Also need to refresh model selection UI in SettingsGlobalPanel
                        parentProjectPanel.parentDialog.refreshGlobalModelsPanelPostPolicyChange();
                    }
                }
            } // else this is standalone data retention dialog
        }
    }
}<|MERGE_RESOLUTION|>--- conflicted
+++ resolved
@@ -8,18 +8,11 @@
 import io.github.jbellis.brokk.gui.Chrome;
 import io.github.jbellis.brokk.gui.GuiTheme;
 import io.github.jbellis.brokk.gui.ThemeAware;
-<<<<<<< HEAD
-import io.github.jbellis.brokk.util.Environment;
-import org.apache.logging.log4j.LogManager;
-import org.apache.logging.log4j.Logger;
-
-import javax.swing.*;
-=======
 import io.github.jbellis.brokk.issues.FilterOptions;
 import io.github.jbellis.brokk.issues.IssuesProviderConfig;
 import io.github.jbellis.brokk.issues.JiraFilterOptions;
 import io.github.jbellis.brokk.issues.JiraIssueService;
->>>>>>> 1f8a062f
+import io.github.jbellis.brokk.util.Environment;
 import java.awt.*;
 import java.io.IOException;
 import java.util.HashSet;
@@ -76,7 +69,8 @@
     private Set<io.github.jbellis.brokk.analyzer.Language> currentAnalyzerLanguagesForDialog = new HashSet<>();
     private JRadioButton runAllTestsRadio = new JRadioButton(IProject.CodeAgentTestScope.ALL.toString());
     private JRadioButton runTestsInWorkspaceRadio = new JRadioButton(IProject.CodeAgentTestScope.WORKSPACE.toString());
-    private JSpinner buildTimeoutSpinner = new JSpinner(new SpinnerNumberModel((int) Environment.DEFAULT_TIMEOUT.toSeconds(), 1, 10800, 1));
+    private JSpinner buildTimeoutSpinner =
+            new JSpinner(new SpinnerNumberModel((int) Environment.DEFAULT_TIMEOUT.toSeconds(), 1, 10800, 1));
     private JProgressBar buildProgressBar = new JProgressBar();
     private JButton inferBuildDetailsButton = new JButton("Infer Build Details");
 
@@ -424,14 +418,6 @@
         gbcGitHub.weightx = 1.0;
         gbcGitHub.fill = GridBagConstraints.HORIZONTAL;
         gitHubCard.add(githubHostField, gbcGitHub);
-<<<<<<< HEAD
-
-        var ghInfoLabel = new JLabel("<html>If not overridden, issues are fetched from the project's own GitHub repository. Uses global GitHub token. Specify host for GitHub Enterprise.</html>");
-        ghInfoLabel.setFont(ghInfoLabel.getFont().deriveFont(Font.ITALIC, ghInfoLabel.getFont().getSize() * 0.9f));
-        gbcGitHub.gridx = 0; gbcGitHub.gridy = githubRow++; gbcGitHub.gridwidth = 2; gbcGitHub.insets = new Insets(8, 2, 2, 2);
-        gitHubCard.add(ghInfoLabel, gbcGitHub);
-=======
->>>>>>> 1f8a062f
 
         var ghInfoLabel = new JLabel(
                 "<html>If not overridden, issues are fetched from the project's own GitHub repository. Uses global GitHub token. Specify host for GitHub Enterprise.</html>");
@@ -462,16 +448,11 @@
         githubRepoField.setEnabled(false);
         githubHostField.setEnabled(false);
 
-<<<<<<< HEAD
-        gbcGitHub.gridx = 0; gbcGitHub.gridy = githubRow; gbcGitHub.gridwidth = 2;
-        gbcGitHub.weighty = 1.0; gbcGitHub.fill = GridBagConstraints.VERTICAL;
-=======
         gbcGitHub.gridx = 0;
         gbcGitHub.gridy = githubRow;
         gbcGitHub.gridwidth = 2;
         gbcGitHub.weighty = 1.0;
         gbcGitHub.fill = GridBagConstraints.VERTICAL;
->>>>>>> 1f8a062f
         gitHubCard.add(Box.createVerticalGlue(), gbcGitHub);
         issueProviderConfigPanel.add(gitHubCard, GITHUB_CARD);
 
@@ -739,10 +720,16 @@
         gbc.fill = GridBagConstraints.HORIZONTAL;
         buildPanel.add(radioPanel, gbc);
 
-        gbc.gridx = 0; gbc.gridy = row; gbc.weightx = 0.0;
-        gbc.anchor = GridBagConstraints.WEST; gbc.fill = GridBagConstraints.NONE;
+        gbc.gridx = 0;
+        gbc.gridy = row;
+        gbc.weightx = 0.0;
+        gbc.anchor = GridBagConstraints.WEST;
+        gbc.fill = GridBagConstraints.NONE;
         buildPanel.add(new JLabel("Run Command Timeout (sec):"), gbc);
-        gbc.gridx = 1; gbc.gridy = row++; gbc.weightx = 1.0; gbc.fill = GridBagConstraints.HORIZONTAL;
+        gbc.gridx = 1;
+        gbc.gridy = row++;
+        gbc.weightx = 1.0;
+        gbc.fill = GridBagConstraints.HORIZONTAL;
         buildPanel.add(buildTimeoutSpinner, gbc);
 
         // Removed Build Instructions Area and its ScrollPane
