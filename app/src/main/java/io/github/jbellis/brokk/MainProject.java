--- conflicted
+++ resolved
@@ -1203,7 +1203,6 @@
         saveGlobalProperties(props);
     }
 
-<<<<<<< HEAD
     // JVM memory settings (global)
     private static final String JVM_MEMORY_MODE_KEY = "jvmMemoryMode";
     private static final String JVM_MEMORY_MB_KEY = "jvmMemoryMb";
@@ -1240,7 +1239,8 @@
                 "Saved JVM memory settings: mode={}, mb={}",
                 settings.automatic() ? "auto" : "manual",
                 settings.automatic() ? "n/a" : settings.manualMb());
-=======
+    }
+
     public static boolean getForceToolEmulation() {
         var props = loadGlobalProperties();
         return Boolean.parseBoolean(props.getProperty(FORCE_TOOL_EMULATION_KEY, "false"));
@@ -1254,7 +1254,7 @@
             props.remove(FORCE_TOOL_EMULATION_KEY);
         }
         saveGlobalProperties(props);
->>>>>>> 35c8a9aa
+
     }
 
     public static String getBrokkKey() {
