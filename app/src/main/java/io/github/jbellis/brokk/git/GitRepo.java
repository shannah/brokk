--- conflicted
+++ resolved
@@ -5,10 +5,7 @@
 import com.google.common.base.Splitter;
 import io.github.jbellis.brokk.analyzer.ProjectFile;
 import io.github.jbellis.brokk.util.Environment;
-import java.io.ByteArrayOutputStream;
-import java.io.Closeable;
-import java.io.IOException;
-import java.io.UncheckedIOException;
+import java.io.*;
 import java.nio.charset.StandardCharsets;
 import java.nio.file.*;
 import java.nio.file.attribute.BasicFileAttributes;
@@ -31,15 +28,7 @@
 import org.eclipse.jgit.lib.ObjectId;
 import org.eclipse.jgit.lib.ProgressMonitor;
 import org.eclipse.jgit.lib.Repository;
-<<<<<<< HEAD
 import org.eclipse.jgit.revwalk.*;
-=======
-import org.eclipse.jgit.revwalk.FollowFilter;
-import org.eclipse.jgit.revwalk.RevCommit;
-import org.eclipse.jgit.revwalk.RevTag;
-import org.eclipse.jgit.revwalk.RevTree;
-import org.eclipse.jgit.revwalk.RevWalk;
->>>>>>> 1f8a062f
 import org.eclipse.jgit.revwalk.filter.RevFilter;
 import org.eclipse.jgit.storage.file.FileRepositoryBuilder;
 import org.eclipse.jgit.transport.PushResult;
@@ -53,21 +42,6 @@
 import org.eclipse.jgit.treewalk.filter.PathFilterGroup;
 import org.eclipse.jgit.treewalk.filter.TreeFilter;
 import org.jetbrains.annotations.Nullable;
-<<<<<<< HEAD
-
-import java.io.*;
-import java.nio.charset.StandardCharsets;
-import java.nio.file.*;
-import java.nio.file.attribute.BasicFileAttributes;
-import java.time.Instant;
-import java.util.*;
-import java.util.regex.Pattern;
-import java.util.stream.Collectors;
-import java.util.stream.Stream;
-
-import static java.util.Objects.requireNonNull;
-=======
->>>>>>> 1f8a062f
 
 /**
  * A Git repository abstraction using JGit.
@@ -236,9 +210,7 @@
         }
     }
 
-    /**
-     * @return true if GPG signing is enabled by default for this repository, false if otherwise.
-     */
+    /** @return true if GPG signing is enabled by default for this repository, false if otherwise. */
     public boolean isGpgSigned() {
         return gpgPassPhrase != null;
     }
@@ -401,10 +373,9 @@
         invalidateCaches(); // Refresh repository state, including tracked files cache
     }
 
-<<<<<<< HEAD
-    /**
-     * Forcefully removes files from the working directory and the Git index.
-     * This is equivalent to deleting the files and then running `git rm`.
+    /**
+     * Forcefully removes files from the working directory and the Git index. This is equivalent to deleting the files
+     * and then running `git rm`.
      *
      * @param files The list of files to remove.
      * @throws GitAPIException if the Git command fails.
@@ -426,12 +397,7 @@
         }
     }
 
-    /**
-     * Returns a list of RepoFile objects representing all tracked files in the repository.
-     */
-=======
     /** Returns a list of RepoFile objects representing all tracked files in the repository. */
->>>>>>> 1f8a062f
     @Override
     public synchronized Set<ProjectFile> getTrackedFiles() {
         if (trackedFilesCache != null) {
@@ -483,14 +449,8 @@
         return trackedFilesCache;
     }
 
-<<<<<<< HEAD
-    /**
-     * Get the current commit ID (HEAD)
-     */
-    @Override
-=======
     /** Get the current commit ID (HEAD) */
->>>>>>> 1f8a062f
+    @Override
     public String getCurrentCommitId() throws GitAPIException {
         var head = resolve("HEAD");
         return head.getName();
@@ -560,14 +520,8 @@
         return performDiffWithFilter(filterGroup);
     }
 
-<<<<<<< HEAD
-    /**
-     * Returns a set of uncommitted files with their status (new, modified, deleted).
-     */
-    @Override
-=======
     /** Returns a set of uncommitted files with their status (new, modified, deleted). */
->>>>>>> 1f8a062f
+    @Override
     public Set<ModifiedFile> getModifiedFiles() throws GitAPIException {
         var statusResult = git.status().call();
         var uncommittedFilesWithStatus = new HashSet<ModifiedFile>();
@@ -928,14 +882,8 @@
         }
     }
 
-<<<<<<< HEAD
-    /**
-     * Checkout a specific branch
-     */
-    @Override
-=======
     /** Checkout a specific branch */
->>>>>>> 1f8a062f
+    @Override
     public void checkout(String branchName) throws GitAPIException {
         git.checkout().setName(branchName).call();
         invalidateCaches();
@@ -1413,15 +1361,7 @@
 
     // getStashesAsCommits removed, functionality moved to listStashes
 
-<<<<<<< HEAD
-    public record RemoteInfo(String url, List<String> branches, List<String> tags, @Nullable String defaultBranch) {
-    }
-=======
-    /** A record to hold a modified file and its status. */
-    public record ModifiedFile(ProjectFile file, String status) {}
-
     public record RemoteInfo(String url, List<String> branches, List<String> tags, @Nullable String defaultBranch) {}
->>>>>>> 1f8a062f
 
     /**
      * Lists branches and tags from a remote repository URL.
@@ -1703,9 +1643,9 @@
         }
     }
 
-<<<<<<< HEAD
     /**
      * Apply a diff to the working directory.
+     *
      * @param diff The diff to apply.
      * @throws GitAPIException if applying the diff fails.
      */
@@ -1719,12 +1659,7 @@
         }
     }
 
-    /**
-     * Prepares an AbstractTreeIterator for the given commit-ish string.
-     */
-=======
     /** Prepares an AbstractTreeIterator for the given commit-ish string. */
->>>>>>> 1f8a062f
     private @Nullable CanonicalTreeParser prepareTreeParser(String objectId) throws GitAPIException {
         if (objectId.isBlank()) {
             logger.warn("prepareTreeParser called with blank ref. Returning null iterator.");
@@ -2051,14 +1986,8 @@
         }
     }
 
-<<<<<<< HEAD
-    /**
-     * Get the URL of the origin remote
-     */
-    @Override
-=======
     /** Get the URL of the origin remote */
->>>>>>> 1f8a062f
+    @Override
     public @Nullable String getRemoteUrl() {
         return getRemoteUrl("origin");
     }
@@ -2822,14 +2751,9 @@
 
         try {
             // Add a detached worktree on the target branch
-<<<<<<< HEAD
-            var addCommand = String.format("git worktree add --detach %s %s", tempWorktreePath.toAbsolutePath(), targetBranchId.getName());
-            Environment.instance.runShellCommand(addCommand, getGitTopLevel(), out -> {}, Environment.GIT_TIMEOUT);
-=======
             var addCommand = String.format(
                     "git worktree add --detach %s %s", tempWorktreePath.toAbsolutePath(), targetBranchId.getName());
-            Environment.instance.runShellCommand(addCommand, getGitTopLevel(), out -> {});
->>>>>>> 1f8a062f
+            Environment.instance.runShellCommand(addCommand, getGitTopLevel(), out -> {}, Environment.GIT_TIMEOUT);
 
             // Create a GitRepo instance for the temporary worktree to run the simulation
             try (GitRepo tempRepo = new GitRepo(tempWorktreePath)) {
@@ -2865,7 +2789,8 @@
             // Forcefully remove the temporary worktree and its directory
             try {
                 var removeCommand = String.format("git worktree remove --force %s", tempWorktreePath.toAbsolutePath());
-                Environment.instance.runShellCommand(removeCommand, getGitTopLevel(), out -> {}, Environment.GIT_TIMEOUT);
+                Environment.instance.runShellCommand(
+                        removeCommand, getGitTopLevel(), out -> {}, Environment.GIT_TIMEOUT);
             } catch (Exception e) {
                 logger.error("Failed to clean up temporary worktree at {}", tempWorktreePath, e);
             }
@@ -2873,7 +2798,7 @@
             try {
                 config.setBoolean("commit", null, "gpgsign", oldSignConfig);
                 config.save();
-            }   catch (IOException e) {
+            } catch (IOException e) {
                 logger.warn("Exception encountered while attempting to set GPG signing to previous value.", e);
             }
         }
