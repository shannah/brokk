package io.github.jbellis.brokk.gui.terminal;

import static java.util.Objects.requireNonNull;

import com.google.common.base.Splitter;
<<<<<<< HEAD
import dev.langchain4j.data.message.ChatMessage;
import dev.langchain4j.data.message.UserMessage;
import io.github.jbellis.brokk.IConsoleIO;
=======
>>>>>>> 47e44344
import io.github.jbellis.brokk.IContextManager;
import io.github.jbellis.brokk.Service;
import io.github.jbellis.brokk.TaskResult;
import io.github.jbellis.brokk.agents.ArchitectAgent;
import io.github.jbellis.brokk.agents.SearchAgent;
import io.github.jbellis.brokk.context.Context;
import io.github.jbellis.brokk.git.GitRepo;
import io.github.jbellis.brokk.git.GitWorkflow;
import io.github.jbellis.brokk.gui.Chrome;
import io.github.jbellis.brokk.gui.GuiTheme;
import io.github.jbellis.brokk.gui.ThemeAware;
import io.github.jbellis.brokk.gui.components.MaterialButton;
import io.github.jbellis.brokk.gui.util.Icons;
import io.github.jbellis.brokk.util.Json;
import java.awt.BorderLayout;
import java.awt.Color;
import java.awt.Component;
import java.awt.FlowLayout;
import java.awt.Font;
import java.awt.GridBagConstraints;
import java.awt.GridBagLayout;
import java.awt.Insets;
import java.awt.Toolkit;
import java.awt.datatransfer.StringSelection;
import java.awt.datatransfer.Transferable;
import java.awt.event.ActionEvent;
import java.awt.event.HierarchyEvent;
import java.awt.event.KeyEvent;
import java.awt.font.TextAttribute;
import java.io.IOException;
import java.nio.charset.StandardCharsets;
import java.nio.file.Files;
import java.nio.file.Path;
import java.util.ArrayList;
import java.util.Arrays;
import java.util.EnumSet;
import java.util.LinkedHashSet;
import java.util.List;
import java.util.Locale;
import java.util.Objects;
import java.util.UUID;
import java.util.regex.Pattern;
import java.util.stream.Collectors;
import javax.swing.AbstractAction;
import javax.swing.BorderFactory;
import javax.swing.DefaultListModel;
import javax.swing.DropMode;
import javax.swing.JCheckBox;
import javax.swing.JComponent;
import javax.swing.JLabel;
import javax.swing.JList;
import javax.swing.JMenuItem;
import javax.swing.JOptionPane;
import javax.swing.JPanel;
import javax.swing.JPopupMenu;
import javax.swing.JScrollPane;
import javax.swing.JSeparator;
import javax.swing.JTextArea;
import javax.swing.JTextField;
import javax.swing.KeyStroke;
import javax.swing.ListCellRenderer;
import javax.swing.ListSelectionModel;
import javax.swing.SwingConstants;
import javax.swing.SwingUtilities;
import javax.swing.Timer;
import javax.swing.TransferHandler;
import javax.swing.UIManager;
import javax.swing.border.TitledBorder;
import org.apache.logging.log4j.LogManager;
import org.apache.logging.log4j.Logger;
import org.eclipse.jgit.api.errors.GitAPIException;
import org.jetbrains.annotations.Nullable;

/** A simple, theme-aware task list panel supporting add, remove and complete toggle. */
public class TaskListPanel extends JPanel implements ThemeAware, IContextManager.ContextListener {

    private static final Logger logger = LogManager.getLogger(TaskListPanel.class);
    private boolean isLoadingTasks = false;
    private @Nullable UUID sessionIdAtLoad = null;
    private @Nullable IContextManager registeredContextManager = null;

    private final DefaultListModel<@Nullable TaskItem> model = new DefaultListModel<>();
    private final JList<TaskItem> list = new JList<>(model);
    private final JTextField input = new JTextField();
    private final MaterialButton removeBtn = new MaterialButton();
    private final MaterialButton toggleDoneBtn = new MaterialButton();
    private final MaterialButton playBtn = new MaterialButton();
    private final MaterialButton playAllBtn = new MaterialButton();
    private final MaterialButton combineBtn = new MaterialButton();
    private final MaterialButton splitBtn = new MaterialButton();
    private final MaterialButton clearCompletedBtn = new MaterialButton();
    private final Chrome chrome;
    private final Timer llmStateTimer;
    private final Timer runningFadeTimer;
    private long runningAnimStartMs = 0L;

    private @Nullable JTextArea inlineEditor = null;
    private int editingIndex = -1;
    private @Nullable Integer runningIndex = null;
    private final LinkedHashSet<Integer> pendingQueue = new LinkedHashSet<>();
    private boolean queueActive = false;
    private @Nullable List<Integer> currentRunOrder = null;

    public TaskListPanel(Chrome chrome) {
        super(new BorderLayout(4, 4));
        setBorder(BorderFactory.createTitledBorder(
                BorderFactory.createEtchedBorder(),
                "Task List",
                TitledBorder.DEFAULT_JUSTIFICATION,
                TitledBorder.DEFAULT_POSITION,
                new Font(Font.DIALOG, Font.BOLD, 12)));

        this.chrome = chrome;

        // Center: list with custom renderer
        list.setCellRenderer(new TaskRenderer());
        list.setVisibleRowCount(12);
        list.setFixedCellHeight(-1);
        list.setSelectionMode(ListSelectionModel.MULTIPLE_INTERVAL_SELECTION);
        // Update button states based on selection
        list.addListSelectionListener(e -> updateButtonStates());

        // Enable drag-and-drop reordering
        list.setDragEnabled(true);
        list.setDropMode(DropMode.INSERT);
        list.setTransferHandler(new TaskReorderTransferHandler());

        // List keyboard shortcuts
        list.getInputMap().put(KeyStroke.getKeyStroke(KeyEvent.VK_SPACE, 0), "toggleDone");
        list.getActionMap().put("toggleDone", new AbstractAction() {
            @Override
            public void actionPerformed(ActionEvent e) {
                toggleSelectedDone();
            }
        });
        list.getInputMap().put(KeyStroke.getKeyStroke(KeyEvent.VK_DELETE, 0), "deleteTasks");
        list.getActionMap().put("deleteTasks", new AbstractAction() {
            @Override
            public void actionPerformed(ActionEvent e) {
                removeSelected();
            }
        });
        list.getInputMap().put(KeyStroke.getKeyStroke(KeyEvent.VK_F2, 0), "editTask");
        list.getActionMap().put("editTask", new AbstractAction() {
            @Override
            public void actionPerformed(ActionEvent e) {
                editSelected();
            }
        });
        list.getInputMap()
                .put(
                        KeyStroke.getKeyStroke(
                                KeyEvent.VK_A, Toolkit.getDefaultToolkit().getMenuShortcutKeyMaskEx()),
                        "selectAll");
        list.getActionMap().put("selectAll", new AbstractAction() {
            @Override
            public void actionPerformed(ActionEvent e) {
                list.setSelectionInterval(0, Math.max(0, model.size() - 1));
            }
        });

        list.getInputMap()
                .put(
                        KeyStroke.getKeyStroke(
                                KeyEvent.VK_C, Toolkit.getDefaultToolkit().getMenuShortcutKeyMaskEx()),
                        "copyTasks");
        list.getActionMap().put("copyTasks", new AbstractAction() {
            @Override
            public void actionPerformed(ActionEvent e) {
                copySelectedTasks();
            }
        });

        // Run Architect with Ctrl/Cmd+Enter
        list.getInputMap()
                .put(
                        KeyStroke.getKeyStroke(
                                KeyEvent.VK_ENTER, Toolkit.getDefaultToolkit().getMenuShortcutKeyMaskEx()),
                        "runArchitect");
        list.getActionMap().put("runArchitect", new AbstractAction() {
            @Override
            public void actionPerformed(ActionEvent e) {
                runArchitectOnSelected();
            }
        });

        // Context menu (right-click)
        var popup = new JPopupMenu();
        var toggleItem = new JMenuItem("Toggle Done");
        toggleItem.addActionListener(e -> toggleSelectedDone());
        popup.add(toggleItem);
        var editItem = new JMenuItem("Edit");
        editItem.addActionListener(e -> editSelected());
        popup.add(editItem);
        var splitItem = new JMenuItem("Split...");
        splitItem.addActionListener(e -> splitSelectedTask());
        popup.add(splitItem);
        var copyItem = new JMenuItem("Copy");
        copyItem.addActionListener(e -> copySelectedTasks());
        popup.add(copyItem);
        var deleteItem = new JMenuItem("Delete");
        deleteItem.addActionListener(e -> removeSelected());
        popup.add(deleteItem);

        list.addMouseListener(new java.awt.event.MouseAdapter() {
            @Override
            public void mousePressed(java.awt.event.MouseEvent e) {
                if (e.isPopupTrigger()) {
                    boolean includesRunning = false;
                    boolean includesPending = false;
                    int[] sel = list.getSelectedIndices();
                    if (runningIndex != null) {
                        for (int si : sel) {
                            if (si == runningIndex.intValue()) {
                                includesRunning = true;
                                break;
                            }
                        }
                    }
                    for (int si : sel) {
                        if (pendingQueue.contains(si)) {
                            includesPending = true;
                            break;
                        }
                    }
                    boolean block = includesRunning || includesPending;
                    toggleItem.setEnabled(!block);
                    editItem.setEnabled(!block);
                    boolean exactlyOne = sel.length == 1;
                    splitItem.setEnabled(!block && exactlyOne && !queueActive);
                    deleteItem.setEnabled(!block);
                    popup.show(list, e.getX(), e.getY());
                }
            }

            @Override
            public void mouseReleased(java.awt.event.MouseEvent e) {
                if (e.isPopupTrigger()) {
                    boolean includesRunning = false;
                    boolean includesPending = false;
                    int[] sel = list.getSelectedIndices();
                    if (runningIndex != null) {
                        for (int si : sel) {
                            if (si == runningIndex.intValue()) {
                                includesRunning = true;
                                break;
                            }
                        }
                    }
                    for (int si : sel) {
                        if (pendingQueue.contains(si)) {
                            includesPending = true;
                            break;
                        }
                    }
                    boolean block = includesRunning || includesPending;
                    toggleItem.setEnabled(!block);
                    editItem.setEnabled(!block);
                    boolean exactlyOne = sel.length == 1;
                    splitItem.setEnabled(!block && exactlyOne && !queueActive);
                    deleteItem.setEnabled(!block);
                    popup.show(list, e.getX(), e.getY());
                }
            }
        });

        // South: controls
        var controls = new JPanel(new GridBagLayout());
        var gbc = new GridBagConstraints();
        gbc.insets = new Insets(2, 2, 2, 2);
        gbc.gridy = 0;

        gbc.gridx = 0;
        gbc.weightx = 1.0;
        gbc.fill = GridBagConstraints.HORIZONTAL;

        // Single-line input (no wrap). Shortcuts: Enter adds, Ctrl/Cmd+Enter adds, Ctrl/Cmd+Shift+Enter adds and keeps,
        // Escape clears
        input.setColumns(50);
        input.putClientProperty("JTextField.placeholderText", "Add task here and press Enter");
        input.setToolTipText("Add task here and press Enter");
        // Enter adds
        input.getInputMap().put(KeyStroke.getKeyStroke(KeyEvent.VK_ENTER, 0), "addTask");
        // Ctrl/Cmd+Enter also adds
        input.getInputMap()
                .put(
                        KeyStroke.getKeyStroke(
                                KeyEvent.VK_ENTER, Toolkit.getDefaultToolkit().getMenuShortcutKeyMaskEx()),
                        "addTask");
        input.getActionMap().put("addTask", new AbstractAction() {
            @Override
            public void actionPerformed(ActionEvent e) {
                addTask();
            }
        });
        input.getInputMap()
                .put(
                        KeyStroke.getKeyStroke(
                                KeyEvent.VK_ENTER,
                                Toolkit.getDefaultToolkit().getMenuShortcutKeyMaskEx() | KeyEvent.SHIFT_DOWN_MASK),
                        "addTaskKeep");
        input.getActionMap().put("addTaskKeep", new AbstractAction() {
            @Override
            public void actionPerformed(ActionEvent e) {
                var prev = input.getText();
                addTask();
                input.setText(prev);
                input.requestFocusInWindow();
            }
        });
        input.getInputMap().put(KeyStroke.getKeyStroke(KeyEvent.VK_ESCAPE, 0), "clearInput");
        input.getActionMap().put("clearInput", new AbstractAction() {
            @Override
            public void actionPerformed(ActionEvent e) {
                input.setText("");
            }
        });

        controls.add(input, gbc);

        removeBtn.setIcon(Icons.REMOVE);
        // Show a concise HTML tooltip and append the Delete shortcut (display only; no action registered).
        removeBtn.setAppendShortcutToTooltip(true);
        removeBtn.setShortcut(KeyStroke.getKeyStroke(KeyEvent.VK_DELETE, 0), null, null, null);
        removeBtn.setToolTipText(
                "<html><body style='width:300px'>Remove the selected tasks from the list.<br>Tasks that are running or queued cannot be removed.</body></html>");
        removeBtn.addActionListener(e -> removeSelected());

        toggleDoneBtn.setIcon(Icons.CHECK);
        // Show a concise HTML tooltip and append the Space shortcut (display only; no action registered).
        toggleDoneBtn.setAppendShortcutToTooltip(true);
        toggleDoneBtn.setShortcut(KeyStroke.getKeyStroke(KeyEvent.VK_SPACE, 0), null, null, null);
        toggleDoneBtn.setToolTipText(
                "<html><body style='width:300px'>Mark the selected tasks as done or not done.<br>Running or queued tasks cannot be toggled.</body></html>");
        toggleDoneBtn.addActionListener(e -> toggleSelectedDone());

        playBtn.setIcon(Icons.PLAY);
        // Show a helpful HTML tooltip and append the platform Enter shortcut (Ctrl/Cmd+Enter display only).
        playBtn.setAppendShortcutToTooltip(true);
        playBtn.setShortcut(
                KeyStroke.getKeyStroke(
                        KeyEvent.VK_ENTER, Toolkit.getDefaultToolkit().getMenuShortcutKeyMaskEx()),
                null,
                null,
                null);
        playBtn.setToolTipText(
                "<html><body style='width:300px'>Run Architect on the selected tasks in order.<br>Tasks already marked done are skipped.<br>One task runs at a time: the current task is highlighted and the rest are queued.<br>Disabled while another AI task is running.</body></html>");
        playBtn.addActionListener(e -> runArchitectOnSelected());

        playAllBtn.setIcon(Icons.FAST_FORWARD);
        playAllBtn.setToolTipText(
                "<html><body style='width:300px'>Run Architect on all tasks in order.<br>Tasks already marked done are skipped.<br>One task runs at a time: the current task is highlighted and the rest are queued.<br>Disabled while another AI task is running.</body></html>");
        playAllBtn.addActionListener(e -> runArchitectOnAll());

        combineBtn.setIcon(Icons.CELL_MERGE);
        combineBtn.setToolTipText(
                "<html><body style='width:300px'>Combine two selected tasks into one new task.<br>The text from both tasks will be merged and the originals deleted.<br>Enabled only when exactly 2 tasks are selected.</body></html>");
        combineBtn.addActionListener(e -> combineSelectedTasks());

        splitBtn.setIcon(Icons.FORK_RIGHT);
        splitBtn.setToolTipText(
                "<html><body style='width:300px'>Split the selected task into multiple tasks.<br>Enter one task per line in the dialog.</body></html>");
        splitBtn.addActionListener(e -> splitSelectedTask());

        clearCompletedBtn.setIcon(Icons.CLEAR_ALL);
        clearCompletedBtn.setToolTipText(
                "<html><body style='width:300px'>Remove all completed tasks from this session.<br>You will be asked to confirm. This cannot be undone.</body></html>");
        clearCompletedBtn.addActionListener(e -> clearCompletedTasks());

        {
            // Make the buttons visually tighter and grouped
            removeBtn.setMargin(new Insets(0, 0, 0, 0));
            toggleDoneBtn.setMargin(new Insets(0, 0, 0, 0));
            playBtn.setMargin(new Insets(0, 0, 0, 0));
            playAllBtn.setMargin(new Insets(0, 0, 0, 0));
            combineBtn.setMargin(new Insets(0, 0, 0, 0));
            splitBtn.setMargin(new Insets(0, 0, 0, 0));
            clearCompletedBtn.setMargin(new Insets(0, 0, 0, 0));

            // Top toolbar (below title, above list): left group + separator + play all/clear completed
            JPanel topToolbar = new JPanel(new FlowLayout(FlowLayout.LEFT, 0, 0));
            topToolbar.setOpaque(false);

            // Left group: remaining buttons
            topToolbar.add(removeBtn);
            topToolbar.add(toggleDoneBtn);
            topToolbar.add(playBtn);
            topToolbar.add(combineBtn);
            topToolbar.add(splitBtn);

            // Vertical separator between groups
            JSeparator sep = new JSeparator(SwingConstants.VERTICAL);
            sep.setPreferredSize(new java.awt.Dimension(8, 24));
            topToolbar.add(sep);

            // Right group: Play All and Clear Completed
            topToolbar.add(playAllBtn);
            topToolbar.add(clearCompletedBtn);

            add(topToolbar, BorderLayout.NORTH);
        }

        var scroll =
                new JScrollPane(list, JScrollPane.VERTICAL_SCROLLBAR_AS_NEEDED, JScrollPane.HORIZONTAL_SCROLLBAR_NEVER);
        add(scroll, BorderLayout.CENTER);
        add(controls, BorderLayout.SOUTH);

        // Ensure correct initial layout with wrapped rows after the panel becomes visible
        addHierarchyListener(e -> {
            if ((e.getChangeFlags() & HierarchyEvent.SHOWING_CHANGED) != 0 && isShowing()) {
                SwingUtilities.invokeLater(() -> {
                    list.revalidate();
                    list.repaint();
                });
            }
        });

        // Edit on double-click only to avoid interfering with multi-select
        list.addMouseListener(new java.awt.event.MouseAdapter() {
            @Override
            public void mouseClicked(java.awt.event.MouseEvent e) {
                if (e.getClickCount() == 2 && javax.swing.SwingUtilities.isLeftMouseButton(e)) {
                    int index = list.locationToIndex(e.getPoint());
                    if (index < 0) return;
                    startInlineEdit(index);
                }
            }
        });
        updateButtonStates();
        llmStateTimer = new Timer(300, e -> updateButtonStates());
        llmStateTimer.setRepeats(true);
        llmStateTimer.start();

        runningFadeTimer = new Timer(40, e -> {
            Integer ri = runningIndex;
            if (ri != null) {
                var rect = list.getCellBounds(ri, ri);
                if (rect != null) list.repaint(rect);
                else list.repaint();
            } else {
                ((Timer) e.getSource()).stop();
            }
        });
        runningFadeTimer.setRepeats(true);

        loadTasksForCurrentSession();

        try {
            IContextManager cm = chrome.getContextManager();
            registeredContextManager = cm;
            cm.addContextListener(this);
        } catch (Exception e) {
            logger.debug("Unable to register TaskListPanel as context listener", e);
        }
    }

    /**
     * Automatically commits any modified files with a message that incorporates the provided task description. -
     * Suggests a commit message via GitWorkflow and combines it with the taskDescription. - Commits all modified files
     * as a single commit. - Reports success/failure on the EDT and refreshes relevant Git UI.
     */
    public static void autoCommitChanges(Chrome chrome, String taskDescription) {
        var cm = chrome.getContextManager();
        var repo = cm.getProject().getRepo();
        java.util.Set<GitRepo.ModifiedFile> modified;
        try {
            modified = repo.getModifiedFiles();
        } catch (GitAPIException e) {
            SwingUtilities.invokeLater(
                    () -> chrome.toolError("Unable to determine modified files: " + e.getMessage(), "Commit Error"));
            return;
        }
        if (modified.isEmpty()) {
            chrome.systemOutput("No changes to commit for task: " + taskDescription);
            return;
        }

        cm.submitExclusiveAction(() -> {
            try {
                var workflowService = new GitWorkflow(cm);
                var filesToCommit =
                        modified.stream().map(GitRepo.ModifiedFile::file).collect(Collectors.toList());

                String suggested = workflowService.suggestCommitMessage(filesToCommit);
                String message;
                if (suggested.isBlank()) {
                    message = taskDescription;
                } else if (!taskDescription.isBlank()
                        && !suggested.toLowerCase(Locale.ROOT).contains(taskDescription.toLowerCase(Locale.ROOT))) {
                    message = suggested + " - " + taskDescription;
                } else {
                    message = suggested;
                }

                var commitResult = workflowService.commit(filesToCommit, message);

                SwingUtilities.invokeLater(() -> {
                    var gitRepo = (GitRepo) repo;
                    chrome.systemOutput("Committed " + gitRepo.shortHash(commitResult.commitId()) + ": "
                            + commitResult.firstLine());
                    chrome.updateCommitPanel();
                    chrome.updateLogTab();
                    chrome.selectCurrentBranchInLogTab();
                });
            } catch (Exception e) {
                SwingUtilities.invokeLater(
                        () -> chrome.toolError("Auto-commit failed: " + e.getMessage(), "Commit Error"));
            }
            return null;
        });
    }

    private void addTask() {
        var raw = input.getText();
        if (raw == null) return;
        var lines = Splitter.on(Pattern.compile("\\R+")).split(raw.strip());
        int added = 0;
        for (var line : lines) {
            var text = line.strip();
            if (!text.isEmpty()) {
                model.addElement(new TaskItem(text, false));
                added++;
            }
        }
        if (added > 0) {
            input.setText("");
            input.requestFocusInWindow();
            saveTasksForCurrentSession();
        }
    }

    private void removeSelected() {
        int[] indices = list.getSelectedIndices();
        if (indices.length > 0) {
            // Determine how many tasks can actually be removed (exclude running/queued)
            int deletableCount = 0;
            for (int idx : indices) {
                if (runningIndex != null && idx == runningIndex.intValue()) {
                    continue; // running task cannot be removed
                }
                if (pendingQueue.contains(idx)) {
                    continue; // queued task cannot be removed
                }
                if (idx >= 0 && idx < model.size()) {
                    deletableCount++;
                }
            }

            if (deletableCount == 0) {
                // No-op if only running/queued tasks were selected
                updateButtonStates();
                return;
            }

            String plural = deletableCount == 1 ? "task" : "tasks";
            String message = "This will remove " + deletableCount + " selected " + plural + " from this session.\n"
                    + "Tasks that are running or queued will not be removed.\n"
                    + "This action cannot be undone.";
            int result = chrome.showConfirmDialog(
                    message, "Remove Selected Tasks?", JOptionPane.YES_NO_OPTION, JOptionPane.WARNING_MESSAGE);

            if (result != JOptionPane.YES_OPTION) {
                updateButtonStates();
                return;
            }

            boolean removedAny = false;
            // Remove from bottom to top to keep indices valid
            for (int i = indices.length - 1; i >= 0; i--) {
                int idx = indices[i];
                if (runningIndex != null && idx == runningIndex.intValue()) {
                    continue; // skip running task
                }
                if (pendingQueue.contains(idx)) {
                    continue; // skip pending task
                }
                if (idx >= 0 && idx < model.size()) {
                    model.remove(idx);
                    removedAny = true;
                }
            }
            if (removedAny) {
                updateButtonStates();
                saveTasksForCurrentSession();
            } else {
                // No-op if only the running/pending tasks were selected
                updateButtonStates();
            }
        }
    }

    private void toggleSelectedDone() {
        int[] indices = list.getSelectedIndices();
        if (indices.length > 0) {
            boolean changed = false;
            for (int idx : indices) {
                if (runningIndex != null && idx == runningIndex.intValue()) {
                    continue; // skip running task
                }
                if (pendingQueue.contains(idx)) {
                    continue; // skip pending task
                }
                if (idx >= 0 && idx < model.getSize()) {
                    var it = model.get(idx);
                    model.set(idx, new TaskItem(it.text(), !it.done()));
                    changed = true;
                }
            }
            if (changed) {
                updateButtonStates();
                saveTasksForCurrentSession();
            }
        }
    }

    private void editSelected() {
        int idx = list.getSelectedIndex();
        if (idx < 0) return;
        if (runningIndex != null && idx == runningIndex.intValue()) {
            JOptionPane.showMessageDialog(
                    this,
                    "Cannot edit a task that is currently running.",
                    "Edit Disabled",
                    JOptionPane.INFORMATION_MESSAGE);
            return;
        }
        if (pendingQueue.contains(idx)) {
            JOptionPane.showMessageDialog(
                    this,
                    "Cannot edit a task that is queued for running.",
                    "Edit Disabled",
                    JOptionPane.INFORMATION_MESSAGE);
            return;
        }
        startInlineEdit(idx);
    }

    private void startInlineEdit(int index) {
        if (runningIndex != null && index == runningIndex.intValue()) {
            JOptionPane.showMessageDialog(
                    this,
                    "Cannot edit a task that is currently running.",
                    "Edit Disabled",
                    JOptionPane.INFORMATION_MESSAGE);
            return;
        }
        if (pendingQueue.contains(index)) {
            JOptionPane.showMessageDialog(
                    this,
                    "Cannot edit a task that is queued for running.",
                    "Edit Disabled",
                    JOptionPane.INFORMATION_MESSAGE);
            return;
        }
        if (index < 0 || index >= model.size()) return;

        // Commit any existing editor first
        if (inlineEditor != null) {
            stopInlineEdit(true);
        }

        editingIndex = index;
        var item = model.get(index);

        // Use a wrapped JTextArea so the inline editor preserves word-wrap like the renderer.
        inlineEditor = new JTextArea(item.text());
        inlineEditor.setLineWrap(true);
        inlineEditor.setWrapStyleWord(true);
        inlineEditor.setOpaque(false);
        inlineEditor.setEditable(true);
        inlineEditor.setBorder(BorderFactory.createEmptyBorder());
        inlineEditor.setFont(list.getFont());

        // Position editor over the cell (to the right of the checkbox area)
        java.awt.Rectangle cell = list.getCellBounds(index, index);
        int checkboxRegionWidth = 28;
        int editorX = cell.x + checkboxRegionWidth;
        int editorY = cell.y;

        int availableWidth = Math.max(10, cell.width - checkboxRegionWidth - 4);
        // Size the text area to compute wrapped preferred height so the editor shows multiple lines if needed.
        inlineEditor.setSize(availableWidth, Short.MAX_VALUE);
        int prefH = inlineEditor.getPreferredSize().height;
        int editorH = Math.max(cell.height - 2, prefH);

        // Ensure list can host an overlay component
        if (list.getLayout() != null) {
            list.setLayout(null);
        }

        inlineEditor.setBounds(editorX, editorY, availableWidth, editorH);
        list.add(inlineEditor);
        inlineEditor.requestFocusInWindow();
        inlineEditor.selectAll();

        // Key bindings for commit/cancel
        // Map Enter (and platform menu shortcut + Enter) to commitEdit so Enter does NOT insert a newline.
        inlineEditor.getInputMap().put(KeyStroke.getKeyStroke(KeyEvent.VK_ENTER, 0), "commitEdit");
        inlineEditor
                .getInputMap()
                .put(
                        KeyStroke.getKeyStroke(
                                KeyEvent.VK_ENTER, Toolkit.getDefaultToolkit().getMenuShortcutKeyMaskEx()),
                        "commitEdit");
        inlineEditor.getActionMap().put("commitEdit", new AbstractAction() {
            @Override
            public void actionPerformed(ActionEvent e) {
                stopInlineEdit(true);
            }
        });
        inlineEditor.getInputMap().put(KeyStroke.getKeyStroke(KeyEvent.VK_ESCAPE, 0), "cancelEdit");
        inlineEditor.getActionMap().put("cancelEdit", new AbstractAction() {
            @Override
            public void actionPerformed(ActionEvent e) {
                stopInlineEdit(false);
            }
        });

        // Commit on focus loss
        inlineEditor.addFocusListener(new java.awt.event.FocusAdapter() {
            @Override
            public void focusLost(java.awt.event.FocusEvent e) {
                stopInlineEdit(true);
            }
        });

        list.repaint(cell);
    }

    private void stopInlineEdit(boolean commit) {
        if (inlineEditor == null) return;
        int index = editingIndex;
        var editor = inlineEditor;

        if (commit && index >= 0 && index < model.size()) {
            var cur = model.get(index);
            String newText = editor.getText();
            if (newText != null) {
                newText = newText.strip();
                if (!newText.isEmpty() && !newText.equals(cur.text())) {
                    model.set(index, new TaskItem(newText, cur.done()));
                    saveTasksForCurrentSession();
                }
            }
        }

        list.remove(editor);
        inlineEditor = null;
        editingIndex = -1;
        list.revalidate();
        list.repaint();
        input.requestFocusInWindow();
    }

    private void updateButtonStates() {
        boolean hasSelection = list.getSelectedIndex() >= 0;
        boolean llmBusy = false;
        try {
            llmBusy = chrome.getContextManager().isLlmTaskInProgress();
        } catch (Exception ex) {
            logger.debug("Unable to query LLM busy state", ex);
        }

        boolean selectedIsDone = false;
        boolean selectionIncludesRunning = false;
        boolean selectionIncludesPending = false;
        int[] selIndices = list.getSelectedIndices();
        for (int si : selIndices) {
            if (runningIndex != null && si == runningIndex.intValue()) {
                selectionIncludesRunning = true;
            }
            if (pendingQueue.contains(si)) {
                selectionIncludesPending = true;
            }
        }
        int sel = list.getSelectedIndex();
        if (sel >= 0 && sel < model.getSize()) {
            TaskItem it = model.get(sel);
            selectedIsDone = it != null && it.done();
        }

        // Remove/Toggle disabled if no selection OR selection includes running/pending
        boolean blockEdits = selectionIncludesRunning || selectionIncludesPending;
        removeBtn.setEnabled(hasSelection && !blockEdits);
        toggleDoneBtn.setEnabled(hasSelection && !blockEdits);

        // Play enabled only if: selection exists, not busy, not done, no running/pending in selection, and no active
        // queue
        playBtn.setEnabled(hasSelection && !llmBusy && !selectedIsDone && !blockEdits && !queueActive);

        // Play All enabled if: there are tasks, not busy, no active queue
        boolean hasTasks = model.getSize() > 0;
        playAllBtn.setEnabled(hasTasks && !llmBusy && !queueActive);

        // Combine enabled only if exactly 2 tasks selected and no running/pending in selection
        combineBtn.setEnabled(selIndices.length == 2 && !blockEdits);
        // Split enabled only if exactly 1 task selected and no running/pending in selection and no active queue
        splitBtn.setEnabled(selIndices.length == 1 && !blockEdits && !queueActive);

        // Clear Completed enabled if any task is done
        boolean anyCompleted = false;
        for (int i = 0; i < model.getSize(); i++) {
            TaskItem it2 = model.get(i);
            if (it2 != null && it2.done()) {
                anyCompleted = true;
                break;
            }
        }
        clearCompletedBtn.setEnabled(anyCompleted);
    }

    private UUID getCurrentSessionId() {
        return chrome.getContextManager().getCurrentSessionId();
    }

    private Path getTasksFilePath(UUID sessionId) {
        Path root = chrome.getContextManager().getRoot();
        return root.resolve(".brokk")
                .resolve("sessions")
                .resolve(sessionId.toString())
                .resolve("tasklist.json");
    }

    private void loadTasksForCurrentSession() {
        var sid = getCurrentSessionId();
        this.sessionIdAtLoad = sid;
        Path file = getTasksFilePath(sid);
        isLoadingTasks = true;
        try {
            if (!Files.exists(file)) {
                model.clear();
            } else {
                String json = Files.readString(file, StandardCharsets.UTF_8);
                if (!json.isBlank()) {
                    TaskListData data = Json.fromJson(json, TaskListData.class);
                    model.clear();
                    for (TaskEntryDto dto : data.tasks) {
                        if (!dto.text.isBlank()) {
                            model.addElement(new TaskItem(dto.text, dto.done));
                        }
                    }
                } else {
                    model.clear();
                }
            }
        } catch (Exception e) {
            logger.debug("Failed loading tasks for session {} from {}", sid, file, e);
        } finally {
            isLoadingTasks = false;
            updateButtonStates();
        }
    }

    private void saveTasksForCurrentSession() {
        if (isLoadingTasks) return;
        UUID sid = this.sessionIdAtLoad;
        if (sid == null) {
            sid = getCurrentSessionId();
            this.sessionIdAtLoad = sid;
        }
        Path file = getTasksFilePath(sid);
        try {
            Files.createDirectories(file.getParent());
            TaskListData data = new TaskListData();
            for (int i = 0; i < model.size(); i++) {
                TaskItem it = model.get(i);
                data.tasks.add(new TaskEntryDto(it.text(), it.done()));
            }
            String json = Json.toJson(data);
            Files.writeString(file, json, StandardCharsets.UTF_8);
        } catch (IOException e) {
            logger.debug("Failed saving tasks for session {} to {}", sid, file, e);
        }
    }

    /** Append a collection of tasks to the end of the current list and persist them for the active session. */
    public void appendTasks(List<String> tasks) {
        if (tasks.isEmpty()) {
            return;
        }
        boolean added = false;
        for (var t : tasks) {
            var text = t.strip();
            if (!text.isEmpty()) {
                model.addElement(new TaskItem(text, false));
                added = true;
            }
        }
        if (added) {
            saveTasksForCurrentSession();
            updateButtonStates();
        }
    }

    private void runArchitectOnSelected() {
        int[] selected = list.getSelectedIndices();
        if (selected.length == 0) {
            JOptionPane.showMessageDialog(
                    this, "Select at least one task.", "No selection", JOptionPane.WARNING_MESSAGE);
            return;
        }

        runArchitectOnIndices(selected);
    }

    private void runArchitectOnAll() {
        if (model.getSize() == 0) {
            return;
        }

        // Select all tasks
        int[] allIndices = new int[model.getSize()];
        for (int i = 0; i < model.getSize(); i++) {
            allIndices[i] = i;
        }

        list.setSelectionInterval(0, model.getSize() - 1);
        runArchitectOnIndices(allIndices);
    }

    private void runArchitectOnIndices(int[] selected) {
        // Build the ordered list of indices to run: valid, not done
        Arrays.sort(selected);
        var toRun = new java.util.ArrayList<Integer>(selected.length);
        for (int idx : selected) {
            if (idx >= 0 && idx < model.getSize()) {
                TaskItem it = model.get(idx);
                if (it != null && !it.done()) {
                    toRun.add(idx);
                }
            }
        }
        if (toRun.isEmpty()) {
            JOptionPane.showMessageDialog(
                    this, "All selected tasks are already done.", "Nothing to run", JOptionPane.INFORMATION_MESSAGE);
            return;
        }

        // Record the full ordered run for context awareness
        currentRunOrder = java.util.List.copyOf(toRun);

        // Set up queue: first runs now, the rest are pending
        int first = toRun.get(0);
        pendingQueue.clear();
        if (toRun.size() > 1) {
            for (int i = 1; i < toRun.size(); i++) pendingQueue.add(toRun.get(i));
            queueActive = true;
        } else {
            queueActive = false;
        }

        // Reflect pending state in UI and disable Play buttons to avoid double trigger
        list.repaint();

        // Start the first task
        startRunForIndex(first);
    }

    private void startRunForIndex(int idx) {
        if (idx < 0 || idx >= model.getSize()) {
            startNextIfAny();
            return;
        }
        TaskItem item = model.get(idx);
        if (item == null || item.done()) {
            startNextIfAny();
            return;
        }

        String originalPrompt = item.text();
        if (originalPrompt.isBlank()) {
            startNextIfAny();
            return;
        }

        // Set running visuals
        runningIndex = idx;
        runningAnimStartMs = System.currentTimeMillis();
        runningFadeTimer.start();
        list.repaint();

<<<<<<< HEAD
        // IMMEDIATE FEEDBACK: inform user tasks were submitted without waiting for LLM work
        int totalToRun = currentRunOrder != null ? currentRunOrder.size() : 1;
        if (console instanceof Chrome ch) {
            SwingUtilities.invokeLater(() -> ch.systemOutput(
                    "Submitted " + totalToRun + " task(s) for execution. Running task 1 of " + totalToRun + "..."));
        }

        if (!(console instanceof Chrome c)) {
=======
        var cm = chrome.getContextManager();
        // This creates a background thread that then chains search and architect together
        // as if they had been invoked by the user, meaning they will each change Go button to Stop and back,
        // and add individual Activity entries.
        var future = cm.submitLlmAction("LUTZ MODE", () -> {
>>>>>>> 47e44344
            try {
                chrome.showOutputSpinner("Executing Task command...");
                try (var scope = cm.beginTask("LUTZ MODE", prompt, false)) {
                    if (idx == 0 && !cm.liveContext().isEmpty()) {
                        logger.debug("Skipping SearchAgent for first task since workspace is not empty");
                    } else {
                        var agent = new SearchAgent(
                                prompt, cm, cm.getService().getScanModel(), EnumSet.of(SearchAgent.Terminal.WORKSPACE));
                        chrome.setSkipNextUpdateOutputPanelOnContextChange(true);
                        var searchResult = agent.execute();
                        scope.append(searchResult);
                        if (searchResult.stopDetails().reason() != TaskResult.StopReason.SUCCESS) {
                            return searchResult;
                        }
                    }

<<<<<<< HEAD
        try {
            var cm = c.getContextManager();

            // Snapshot ordered task texts and position to avoid accessing Swing model from background threads.
            final List<String> orderedTexts = new ArrayList<>();
            int posInOrder = -1;
            if (currentRunOrder != null) {
                for (int i = 0; i < currentRunOrder.size(); i++) {
                    int taskIdx = currentRunOrder.get(i);
                    String ttext = "";
                    if (taskIdx >= 0 && taskIdx < model.getSize()) {
                        var t = model.get(taskIdx);
                        if (t != null) ttext = t.text();
                    }
                    orderedTexts.add(ttext);
                    if (taskIdx == idx) posInOrder = i;
                }
            } else {
                orderedTexts.add(originalPrompt);
                posInOrder = 0;
            }
            final int finalPosInOrder = posInOrder;
            final int finalTotal = orderedTexts.size();

            // Submit background work: perform LLM goal extraction and run Architect off the EDT.
            var future = cm.submitBackgroundTask("Execute Task " + (idx + 1), () -> {
                // Build header using LLM in background thread (non-blocking to EDT).
                StringBuilder header = new StringBuilder();
                if (!orderedTexts.isEmpty()) {
                    String goal;
                    try {
                        var scanModel = cm.getService().getScanModel();
                        var llm = cm.getLlm(scanModel, "Extract Goal from Task list", false);
                        // Build a numbered task list text for the LLM
                        StringBuilder orderedTasklistText = new StringBuilder();
                        for (int i = 0; i < orderedTexts.size(); i++) {
                            orderedTasklistText.append(String.format("%d. %s\n", i + 1, orderedTexts.get(i)));
                        }
                        var messages = List.<ChatMessage>of(new UserMessage(
                                """
                                You are a summarizer of tasks. Take a list of tasks and find the common goal for them in one
                                sentence. Only return the goal.
                                task list below:
                                %s

                                """
                                        .stripIndent()
                                        .formatted(orderedTasklistText.toString())));
                        var result = llm.sendRequest(messages, false);
                        var goalRaw = result.text();
                        goal = goalRaw.trim();
                    } catch (Exception e) {
                        logger.error(e);
                        goal = "Overall goal: Complete the following tasks in order.";
                    }

                    header.append(goal);
                    header.append("\n\n");
                    header.append("Ordered task list:\n");
                    for (int i = 0; i < orderedTexts.size(); i++) {
                        header.append(String.format("%d. %s\n", i + 1, orderedTexts.get(i)));
                    }
                    int humanPos = finalPosInOrder >= 0 ? finalPosInOrder + 1 : -1;
                    if (humanPos > 0) {
                        header.append("\nYou are executing task " + humanPos + " of " + finalTotal + ".\n");
                    } else {
                        header.append("\nYou are executing one of " + finalTotal + " tasks in this run.\n");
                    }
                } else {
                    header.append("Overall goal: Complete the following task.\n\n");
                }

                String augmentedPrompt = header.toString() + "\n" + originalPrompt;

                // Optionally run SearchAgent (this is also background work)
                boolean skipSearch = idx == 0 && !cm.liveContext().isEmpty();
                if (skipSearch) {
                    logger.debug("Skipping SearchAgent for first task since workspace is not empty");
                } else {
                    var scanModel = cm.getService().getScanModel();
                    SearchAgent agent =
                            new SearchAgent(originalPrompt, cm, scanModel, EnumSet.of(SearchAgent.Terminal.WORKSPACE));
                    var searchResult = agent.execute();
                    if (searchResult.stopDetails().reason() != TaskResult.StopReason.SUCCESS) {
                        logger.debug("Search failed: {}", searchResult.stopDetails());
                        return false;
=======
                    var planningModel = requireNonNull(cm.getService().getModel(Service.GEMINI_2_5_PRO));
                    var codeModel = cm.getCodeModel();

                    var architectAgent = new ArchitectAgent(cm, planningModel, codeModel, prompt, scope);
                    var archResult = architectAgent.execute();
                    scope.append(archResult);

                    if (archResult.stopDetails().reason() == TaskResult.StopReason.SUCCESS) {
                        // Only auto-commit if we're processing multiple tasks as part of a queue
                        if (queueActive) {
                            autoCommitChanges(chrome, prompt);
                            cm.compressHistory(); // NOT compressHistoryAsync which will deadlock
                        }
>>>>>>> 47e44344
                    }
                    return archResult;
                }
            } finally {
                chrome.hideOutputSpinner();
                cm.checkBalanceAndNotify();
            }
        });

<<<<<<< HEAD
                var archFuture = c.getInstructionsPanel().runArchitectCommand(augmentedPrompt);
                TaskResult archResult;
                try {
                    archResult = archFuture.get();
                } catch (Exception e) {
                    logger.error("Architect failed for prompt: {}", originalPrompt, e);
                    return false;
                }

                if (archResult.stopDetails().reason() == TaskResult.StopReason.SUCCESS) {
                    // Only auto-commit if we're processing multiple tasks as part of a queue
                    if (queueActive) {
                        autoCommitChanges(c, originalPrompt);
                        cm.compressHistoryAsync().get();
                    }
                    return true;
                }
                return false;
            });
=======
        future.whenComplete((res, ex) -> SwingUtilities.invokeLater(() -> {
            if (ex != null) {
                logger.error("Internal error running architect", ex);
                finishQueueOnError();
                return;
            }

            if (res.stopDetails().reason() != TaskResult.StopReason.SUCCESS) {
                finishQueueOnError();
                return;
            }
>>>>>>> 47e44344

            // TODO are these checks useful/necessary?
            try {
                if (java.util.Objects.equals(runningIndex, idx) && idx < model.size()) {
                    var it = model.get(idx);
                    if (it != null) {
                        model.set(idx, new TaskItem(it.text(), true));
                        saveTasksForCurrentSession();
                    }
                }
            } finally {
                // Clear running, advance queue
                runningIndex = null;
                runningFadeTimer.stop();
                list.repaint();
                updateButtonStates();
                startNextIfAny();
            }
        }));
    }

    private void startNextIfAny() {
        if (pendingQueue.isEmpty()) {
            // Queue finished
            queueActive = false;
            currentRunOrder = null;
            list.repaint();
            updateButtonStates();
            return;
        }
        // Get next pending index in insertion order and start it
        int next = pendingQueue.getFirst();
        pendingQueue.remove(next);
        list.repaint();
        startRunForIndex(next);
    }

    private void finishQueueOnError() {
        runningIndex = null;
        runningFadeTimer.stop();
        pendingQueue.clear();
        queueActive = false;
        currentRunOrder = null;
        list.repaint();
        updateButtonStates();
    }

    @Override
    public void applyTheme(GuiTheme guiTheme) {
        // Keep default Swing theming; adjust list selection for readability if needed
        boolean dark = guiTheme.isDarkTheme();
        Color selBg = UIManager.getColor("List.selectionBackground");
        Color selFg = UIManager.getColor("List.selectionForeground");
        if (selBg == null) selBg = dark ? new Color(60, 90, 140) : new Color(200, 220, 255);
        if (selFg == null) selFg = dark ? Color.WHITE : Color.BLACK;
        list.setSelectionBackground(selBg);
        list.setSelectionForeground(selFg);
        revalidate();
        repaint();
    }

    public void disablePlay() {
        playBtn.setEnabled(false);
        playAllBtn.setEnabled(false);
    }

    public void enablePlay() {
        updateButtonStates();
    }

    /**
     * TransferHandler for in-place reordering via drag-and-drop. Keeps data locally and performs MOVE operations within
     * the same list.
     */
    private final class TaskReorderTransferHandler extends TransferHandler {
        private @Nullable int[] indices = null;
        private int addIndex = -1;
        private int addCount = 0;

        @Override
        public int getSourceActions(JComponent c) {
            return MOVE;
        }

        @Override
        protected @Nullable Transferable createTransferable(JComponent c) {
            // Commit any inline edit before starting a drag
            stopInlineEdit(true);

            indices = list.getSelectedIndices();

            // Disallow dragging if selection includes the running task
            if (runningIndex != null && indices != null) {
                for (int i : indices) {
                    if (i == runningIndex) {
                        Toolkit.getDefaultToolkit().beep();
                        indices = null;
                        return null; // cancel drag
                    }
                }
            }

            // Disallow dragging when a queue is active or if selection includes pending
            if (queueActive) {
                Toolkit.getDefaultToolkit().beep();
                indices = null;
                return null;
            }
            if (indices != null) {
                for (int i : indices) {
                    if (pendingQueue.contains(i)) {
                        Toolkit.getDefaultToolkit().beep();
                        indices = null;
                        return null;
                    }
                }
            }

            addIndex = -1;
            addCount = 0;

            // We keep the data locally; return a simple dummy transferable
            return new StringSelection("tasks");
        }

        @Override
        public boolean canImport(TransferSupport support) {
            if (queueActive) return false;
            if (indices != null && runningIndex != null) {
                for (int i : indices) {
                    if (i == runningIndex.intValue()) {
                        return false; // cannot drop a running task
                    }
                }
            }
            if (indices != null) {
                for (int i : indices) {
                    if (pendingQueue.contains(i)) return false;
                }
            }
            return support.isDrop();
        }

        @Override
        public boolean importData(TransferSupport support) {
            if (!support.isDrop()) {
                return false;
            }
            if (queueActive) return false;
            if (indices != null && runningIndex != null) {
                for (int i : indices) {
                    if (i == runningIndex.intValue()) {
                        return false; // cannot drop a running task
                    }
                }
            }
            if (indices != null) {
                for (int i : indices) {
                    if (pendingQueue.contains(i)) return false;
                }
            }
            var dl = (JList.DropLocation) support.getDropLocation();
            int index = dl.getIndex();
            int max = model.getSize();
            if (index < 0 || index > max) {
                index = max;
            }
            addIndex = index;

            if (indices == null || indices.length == 0) {
                return false;
            }

            // Snapshot the items being moved
            var items = new java.util.ArrayList<TaskItem>(indices.length);
            for (int i : indices) {
                if (i >= 0 && i < model.size()) {
                    items.add(model.get(i));
                }
            }

            // Insert items at drop index
            for (var it : items) {
                model.add(index++, it);
            }
            addCount = items.size();

            // Select the inserted range
            if (addCount > 0) {
                list.setSelectionInterval(addIndex, addIndex + addCount - 1);
            }
            return true;
        }

        @Override
        protected void exportDone(JComponent source, Transferable data, int action) {
            if (action == MOVE && indices != null) {
                // Adjust indices if we inserted before some of the original positions
                if (addCount > 0) {
                    for (int i = 0; i < indices.length; i++) {
                        if (indices[i] >= addIndex) {
                            indices[i] += addCount;
                        }
                    }
                }
                // Remove original items (from bottom to top to keep indices valid)
                for (int i = indices.length - 1; i >= 0; i--) {
                    int idx = indices[i];
                    if (idx >= 0 && idx < model.size()) {
                        model.remove(idx);
                    }
                }
            }
            indices = null;
            addIndex = -1;
            addCount = 0;
            saveTasksForCurrentSession();
        }
    }

    private void combineSelectedTasks() {
        int[] indices = list.getSelectedIndices();
        if (indices.length != 2) {
            JOptionPane.showMessageDialog(
                    this, "Select exactly two tasks to combine.", "Invalid Selection", JOptionPane.WARNING_MESSAGE);
            return;
        }

        // Check if either task is running or pending
        for (int idx : indices) {
            if (runningIndex != null && idx == runningIndex) {
                JOptionPane.showMessageDialog(
                        this,
                        "Cannot combine tasks while one is currently running.",
                        "Combine Disabled",
                        JOptionPane.INFORMATION_MESSAGE);
                return;
            }
            if (pendingQueue.contains(idx)) {
                JOptionPane.showMessageDialog(
                        this,
                        "Cannot combine tasks while one is queued for running.",
                        "Combine Disabled",
                        JOptionPane.INFORMATION_MESSAGE);
                return;
            }
        }

        Arrays.sort(indices);
        int firstIdx = indices[0];
        int secondIdx = indices[1];

        if (firstIdx < 0 || secondIdx >= model.size()) {
            return;
        }

        TaskItem firstTask = model.get(firstIdx);
        TaskItem secondTask = model.get(secondIdx);

        if (firstTask == null || secondTask == null) {
            return;
        }

        // Combine the text with a separator
        String combinedText = firstTask.text() + " | " + secondTask.text();

        // Both tasks are considered done if either one is done
        boolean combinedDone = firstTask.done() || secondTask.done();

        // Create the new combined task
        TaskItem combinedTask = new TaskItem(combinedText, combinedDone);

        // Add the combined task at the position of the first selected task
        model.set(firstIdx, combinedTask);

        // Remove the second task (higher index first to keep indices valid)
        model.remove(secondIdx);

        // Select the combined task
        list.setSelectedIndex(firstIdx);

        saveTasksForCurrentSession();
        updateButtonStates();
    }

    private void splitSelectedTask() {
        int[] indices = list.getSelectedIndices();
        if (indices.length != 1) {
            JOptionPane.showMessageDialog(
                    this, "Select exactly one task to split.", "Invalid Selection", JOptionPane.WARNING_MESSAGE);
            return;
        }

        int idx = indices[0];

        if (runningIndex != null && idx == runningIndex) {
            JOptionPane.showMessageDialog(
                    this,
                    "Cannot split a task that is currently running.",
                    "Split Disabled",
                    JOptionPane.INFORMATION_MESSAGE);
            return;
        }
        if (pendingQueue.contains(idx)) {
            JOptionPane.showMessageDialog(
                    this,
                    "Cannot split a task that is queued for running.",
                    "Split Disabled",
                    JOptionPane.INFORMATION_MESSAGE);
            return;
        }

        if (queueActive) {
            JOptionPane.showMessageDialog(
                    this,
                    "Cannot split tasks while a run is in progress.",
                    "Split Disabled",
                    JOptionPane.INFORMATION_MESSAGE);
            return;
        }

        stopInlineEdit(true);

        if (idx < 0 || idx >= model.size()) {
            return;
        }

        TaskItem original = model.get(idx);
        if (original == null) return;

        var textArea = new JTextArea();
        textArea.setLineWrap(true);
        textArea.setWrapStyleWord(true);
        textArea.setText(original.text());

        var scroll = new JScrollPane(
                textArea, JScrollPane.VERTICAL_SCROLLBAR_AS_NEEDED, JScrollPane.HORIZONTAL_SCROLLBAR_NEVER);
        scroll.setPreferredSize(new java.awt.Dimension(420, 180));

        var panel = new JPanel(new BorderLayout(6, 6));
        panel.add(new JLabel("Enter one task per line:"), BorderLayout.NORTH);
        panel.add(scroll, BorderLayout.CENTER);

        int result = JOptionPane.showConfirmDialog(
                this, panel, "Split Task", JOptionPane.OK_CANCEL_OPTION, JOptionPane.PLAIN_MESSAGE);

        if (result != JOptionPane.OK_OPTION) {
            return;
        }

        var lines = normalizeSplitLines(textArea.getText());

        if (lines.isEmpty()) {
            return;
        }

        // Replace the original with the first line; insert remaining lines after; mark all as not done
        model.set(idx, new TaskItem(lines.getFirst(), false));
        for (int i = 1; i < lines.size(); i++) {
            model.add(idx + i, new TaskItem(lines.get(i), false));
        }

        // Select the new block
        list.setSelectionInterval(idx, idx + lines.size() - 1);

        saveTasksForCurrentSession();
        updateButtonStates();
        list.revalidate();
        list.repaint();
    }

    static List<String> normalizeSplitLines(@Nullable String input) {
        if (input == null) return java.util.Collections.emptyList();
        return Arrays.stream(input.split("\\R+"))
                .map(String::strip)
                .filter(s -> !s.isEmpty())
                .collect(Collectors.toList());
    }

    private void clearCompletedTasks() {
        if (model.isEmpty()) {
            return;
        }

        // Count how many completed tasks would be removed (exclude the running task for safety)
        int completedCount = 0;
        for (int i = 0; i < model.size(); i++) {
            TaskItem it = model.get(i);
            if (it != null && it.done()) {
                if (runningIndex != null && i == runningIndex) {
                    continue;
                }
                completedCount++;
            }
        }

        if (completedCount == 0) {
            // Nothing to clear
            updateButtonStates();
            return;
        }

        String plural = completedCount == 1 ? "task" : "tasks";
        String message = "This will remove " + completedCount + " completed " + plural + " from this session.\n"
                + "This action cannot be undone.";
        int result = chrome.showConfirmDialog(
                message, "Clear Completed Tasks?", JOptionPane.YES_NO_OPTION, JOptionPane.WARNING_MESSAGE);

        if (result != JOptionPane.YES_OPTION) {
            updateButtonStates();
            return;
        }

        boolean removedAny = false;
        // Remove from bottom to top to keep indices valid
        for (int i = model.size() - 1; i >= 0; i--) {
            TaskItem it = model.get(i);
            if (it != null && it.done()) {
                // Do not remove the running task even if marked done (safety)
                if (runningIndex != null && i == runningIndex) {
                    continue;
                }
                model.remove(i);
                removedAny = true;
            }
        }

        if (removedAny) {
            saveTasksForCurrentSession();
        }
        updateButtonStates();
    }

    private void copySelectedTasks() {
        int[] indices = list.getSelectedIndices();
        if (indices.length == 0) {
            return;
        }

        var taskTexts = new java.util.ArrayList<String>(indices.length);
        for (int idx : indices) {
            if (idx >= 0 && idx < model.getSize()) {
                var item = model.get(idx);
                if (item != null) {
                    taskTexts.add(item.text());
                }
            }
        }

        if (!taskTexts.isEmpty()) {
            String clipboardText = String.join("\n", taskTexts);
            StringSelection selection = new StringSelection(clipboardText);
            Toolkit.getDefaultToolkit().getSystemClipboard().setContents(selection, null);
        }
    }

    @Override
    public void removeNotify() {
        try {
            saveTasksForCurrentSession();
        } catch (Exception e) {
            logger.debug("Error saving tasks on removeNotify", e);
        }
        try {
            var cm = registeredContextManager;
            if (cm != null) {
                cm.removeContextListener(this);
            }
        } catch (Exception e) {
            logger.debug("Error unregistering TaskListPanel as context listener", e);
        } finally {
            registeredContextManager = null;
        }
        llmStateTimer.stop();
        runningFadeTimer.stop();
        super.removeNotify();
    }

    @Override
    public void contextChanged(Context newCtx) {
        UUID current = getCurrentSessionId();
        UUID loaded = this.sessionIdAtLoad;
        if (!Objects.equals(current, loaded)) {
            SwingUtilities.invokeLater(this::loadTasksForCurrentSession);
        }
    }

    private record TaskItem(String text, boolean done) {}

    private final class TaskRenderer extends JPanel implements ListCellRenderer<TaskItem> {
        private final JCheckBox check = new JCheckBox();
        private final JTextArea textArea = new JTextArea();

        TaskRenderer() {
            super(new BorderLayout(6, 0));
            setOpaque(true);
            check.setOpaque(false);
            check.setIcon(Icons.CIRCLE);
            check.setSelectedIcon(Icons.CHECK);
            add(check, BorderLayout.WEST);

            textArea.setLineWrap(true);
            textArea.setWrapStyleWord(true);
            textArea.setOpaque(false);
            textArea.setEditable(false);
            textArea.setFocusable(false);
            textArea.setBorder(BorderFactory.createEmptyBorder());
            add(textArea, BorderLayout.CENTER);
        }

        @Override
        public Component getListCellRendererComponent(
                JList<? extends TaskItem> list, TaskItem value, int index, boolean isSelected, boolean cellHasFocus) {

            boolean isRunningRow = (!value.done()
                    && TaskListPanel.this.runningIndex != null
                    && TaskListPanel.this.runningIndex == index);
            boolean isPendingRow = (!value.done() && TaskListPanel.this.pendingQueue.contains(index));
            // Icon logic: running takes precedence, then pending, then done/undone
            if (isRunningRow) {
                check.setSelected(false);
                check.setIcon(Icons.ARROW_UPLOAD_READY);
                check.setSelectedIcon(null);
            } else if (isPendingRow) {
                check.setSelected(false);
                check.setIcon(Icons.PENDING);
                check.setSelectedIcon(null);
            } else {
                check.setIcon(Icons.CIRCLE);
                check.setSelectedIcon(Icons.CHECK);
                check.setSelected(value.done());
            }

            textArea.setText(value.text());
            // Suppress text rendering for the row currently being edited to avoid overlap with the inline editor
            boolean isEditingRow =
                    (TaskListPanel.this.inlineEditor != null && TaskListPanel.this.editingIndex == index);
            textArea.setVisible(!isEditingRow);

            // Strike-through and dim when done
            Font base = list.getFont();
            if (value.done()) {
                var attrs = new java.util.HashMap<java.awt.font.TextAttribute, Object>(base.getAttributes());
                attrs.put(TextAttribute.STRIKETHROUGH, TextAttribute.STRIKETHROUGH_ON);
                textArea.setFont(base.deriveFont(attrs));
            } else {
                textArea.setFont(base.deriveFont(Font.PLAIN));
            }

            // Compute wrapping height based on available width (with safe fallbacks for first render)
            int checkboxRegionWidth = 28;
            int width = list.getWidth();
            if (width <= 0) {
                java.awt.Container parent = list.getParent();
                if (parent instanceof javax.swing.JViewport vp) {
                    width = vp.getWidth();
                }
            }
            if (width <= 0) {
                // Final fallback to a reasonable width to avoid giant first row
                width = 600;
            }
            int available = Math.max(1, width - checkboxRegionWidth - 8);
            textArea.setSize(available, Short.MAX_VALUE);
            int prefH = textArea.getPreferredSize().height;
            // Ensure minimum height to show full checkbox icon
            int minHeight = Math.max(prefH, 48);
            this.setPreferredSize(new java.awt.Dimension(available + checkboxRegionWidth, minHeight));

            if (isRunningRow) {
                long now = System.currentTimeMillis();
                long start = TaskListPanel.this.runningAnimStartMs;
                double periodMs = 5000.0;
                double t = ((now - start) % (long) periodMs) / periodMs; // 0..1
                double ratio = 0.5 * (1 - Math.cos(2 * Math.PI * t)); // 0..1 smooth in/out

                java.awt.Color bgBase = list.getBackground();
                java.awt.Color selBg = list.getSelectionBackground();
                if (selBg == null) selBg = bgBase;

                int r = (int) Math.round(bgBase.getRed() * (1 - ratio) + selBg.getRed() * ratio);
                int g = (int) Math.round(bgBase.getGreen() * (1 - ratio) + selBg.getGreen() * ratio);
                int b = (int) Math.round(bgBase.getBlue() * (1 - ratio) + selBg.getBlue() * ratio);
                setBackground(new java.awt.Color(r, g, b));

                if (isSelected) {
                    textArea.setForeground(list.getSelectionForeground());
                    // Subtle selection indicator while flashing
                    java.awt.Color borderColor = selBg.darker();
                    setBorder(javax.swing.BorderFactory.createLineBorder(borderColor, 1));
                } else {
                    textArea.setForeground(list.getForeground());
                    setBorder(null);
                }
            } else if (isSelected) {
                setBackground(list.getSelectionBackground());
                textArea.setForeground(list.getSelectionForeground());
                setBorder(null);
            } else {
                setBackground(list.getBackground());
                textArea.setForeground(list.getForeground());
                setBorder(null);
            }

            return this;
        }
    }

    private static final class TaskListData {
        public List<TaskEntryDto> tasks = new ArrayList<>();

        public TaskListData() {}
    }

    private static final class TaskEntryDto {
        public String text = "";
        public boolean done;

        public TaskEntryDto() {}

        public TaskEntryDto(String text, boolean done) {
            this.text = text;
            this.done = done;
        }
    }
}<|MERGE_RESOLUTION|>--- conflicted
+++ resolved
@@ -3,12 +3,9 @@
 import static java.util.Objects.requireNonNull;
 
 import com.google.common.base.Splitter;
-<<<<<<< HEAD
 import dev.langchain4j.data.message.ChatMessage;
 import dev.langchain4j.data.message.UserMessage;
 import io.github.jbellis.brokk.IConsoleIO;
-=======
->>>>>>> 47e44344
 import io.github.jbellis.brokk.IContextManager;
 import io.github.jbellis.brokk.Service;
 import io.github.jbellis.brokk.TaskResult;
@@ -990,66 +987,39 @@
         runningFadeTimer.start();
         list.repaint();
 
-<<<<<<< HEAD
         // IMMEDIATE FEEDBACK: inform user tasks were submitted without waiting for LLM work
         int totalToRun = currentRunOrder != null ? currentRunOrder.size() : 1;
-        if (console instanceof Chrome ch) {
-            SwingUtilities.invokeLater(() -> ch.systemOutput(
-                    "Submitted " + totalToRun + " task(s) for execution. Running task 1 of " + totalToRun + "..."));
-        }
-
-        if (!(console instanceof Chrome c)) {
-=======
+        SwingUtilities.invokeLater(() -> chrome.systemOutput(
+                "Submitted " + totalToRun + " task(s) for execution. Running task 1 of " + totalToRun + "..."));
+
         var cm = chrome.getContextManager();
-        // This creates a background thread that then chains search and architect together
-        // as if they had been invoked by the user, meaning they will each change Go button to Stop and back,
-        // and add individual Activity entries.
-        var future = cm.submitLlmAction("LUTZ MODE", () -> {
->>>>>>> 47e44344
-            try {
-                chrome.showOutputSpinner("Executing Task command...");
-                try (var scope = cm.beginTask("LUTZ MODE", prompt, false)) {
-                    if (idx == 0 && !cm.liveContext().isEmpty()) {
-                        logger.debug("Skipping SearchAgent for first task since workspace is not empty");
-                    } else {
-                        var agent = new SearchAgent(
-                                prompt, cm, cm.getService().getScanModel(), EnumSet.of(SearchAgent.Terminal.WORKSPACE));
-                        chrome.setSkipNextUpdateOutputPanelOnContextChange(true);
-                        var searchResult = agent.execute();
-                        scope.append(searchResult);
-                        if (searchResult.stopDetails().reason() != TaskResult.StopReason.SUCCESS) {
-                            return searchResult;
-                        }
-                    }
-
-<<<<<<< HEAD
-        try {
-            var cm = c.getContextManager();
-
-            // Snapshot ordered task texts and position to avoid accessing Swing model from background threads.
-            final List<String> orderedTexts = new ArrayList<>();
-            int posInOrder = -1;
-            if (currentRunOrder != null) {
-                for (int i = 0; i < currentRunOrder.size(); i++) {
-                    int taskIdx = currentRunOrder.get(i);
-                    String ttext = "";
-                    if (taskIdx >= 0 && taskIdx < model.getSize()) {
-                        var t = model.get(taskIdx);
-                        if (t != null) ttext = t.text();
-                    }
-                    orderedTexts.add(ttext);
-                    if (taskIdx == idx) posInOrder = i;
-                }
-            } else {
-                orderedTexts.add(originalPrompt);
-                posInOrder = 0;
-            }
-            final int finalPosInOrder = posInOrder;
-            final int finalTotal = orderedTexts.size();
-
-            // Submit background work: perform LLM goal extraction and run Architect off the EDT.
-            var future = cm.submitBackgroundTask("Execute Task " + (idx + 1), () -> {
-                // Build header using LLM in background thread (non-blocking to EDT).
+
+        // Snapshot ordered task texts and position to avoid accessing Swing model from background threads.
+        final List<String> orderedTexts = new ArrayList<>();
+        int posInOrder = -1;
+        if (currentRunOrder != null) {
+            for (int i = 0; i < currentRunOrder.size(); i++) {
+                int taskIdx = currentRunOrder.get(i);
+                String ttext = "";
+                if (taskIdx >= 0 && taskIdx < model.getSize()) {
+                    var t = model.get(taskIdx);
+                    if (t != null) ttext = t.text();
+                }
+                orderedTexts.add(ttext);
+                if (taskIdx == idx) posInOrder = i;
+            }
+        } else {
+            orderedTexts.add(originalPrompt);
+            posInOrder = 0;
+        }
+        final int finalPosInOrder = posInOrder;
+        final int finalTotal = orderedTexts.size();
+
+        // Submit an LLM action that will perform optional search + architect work off the EDT.
+        var future = cm.submitLlmAction("Execute Task " + (idx + 1), () -> {
+            chrome.showOutputSpinner("Executing Task command...");
+            try (var scope = cm.beginTask("LUTZ MODE", originalPrompt, false)) {
+                // Build a brief header using a small LLM call (goal extraction) in the background thread.
                 StringBuilder header = new StringBuilder();
                 if (!orderedTexts.isEmpty()) {
                     String goal;
@@ -1103,73 +1073,51 @@
                     logger.debug("Skipping SearchAgent for first task since workspace is not empty");
                 } else {
                     var scanModel = cm.getService().getScanModel();
-                    SearchAgent agent =
-                            new SearchAgent(originalPrompt, cm, scanModel, EnumSet.of(SearchAgent.Terminal.WORKSPACE));
+                    SearchAgent agent = new SearchAgent(
+                            originalPrompt, cm, scanModel, EnumSet.of(SearchAgent.Terminal.WORKSPACE));
+                    chrome.setSkipNextUpdateOutputPanelOnContextChange(true);
                     var searchResult = agent.execute();
+                    scope.append(searchResult);
                     if (searchResult.stopDetails().reason() != TaskResult.StopReason.SUCCESS) {
-                        logger.debug("Search failed: {}", searchResult.stopDetails());
-                        return false;
-=======
-                    var planningModel = requireNonNull(cm.getService().getModel(Service.GEMINI_2_5_PRO));
-                    var codeModel = cm.getCodeModel();
-
-                    var architectAgent = new ArchitectAgent(cm, planningModel, codeModel, prompt, scope);
-                    var archResult = architectAgent.execute();
-                    scope.append(archResult);
-
-                    if (archResult.stopDetails().reason() == TaskResult.StopReason.SUCCESS) {
-                        // Only auto-commit if we're processing multiple tasks as part of a queue
-                        if (queueActive) {
-                            autoCommitChanges(chrome, prompt);
-                            cm.compressHistory(); // NOT compressHistoryAsync which will deadlock
-                        }
->>>>>>> 47e44344
+                        return searchResult;
                     }
-                    return archResult;
-                }
+                }
+
+                var planningModel = requireNonNull(cm.getService().getModel(Service.GEMINI_2_5_PRO));
+                var codeModel = cm.getCodeModel();
+
+                var architectAgent = new ArchitectAgent(cm, planningModel, codeModel, augmentedPrompt, scope);
+                var archResult = architectAgent.execute();
+                scope.append(archResult);
+
+                if (archResult.stopDetails().reason() == TaskResult.StopReason.SUCCESS) {
+                    // Only auto-commit if we're processing multiple tasks as part of a queue
+                    if (queueActive) {
+                        autoCommitChanges(chrome, originalPrompt);
+                        cm.compressHistory(); // synchronous compress (avoid deadlock with async variant)
+                    }
+                }
+                return archResult;
             } finally {
                 chrome.hideOutputSpinner();
                 cm.checkBalanceAndNotify();
             }
         });
 
-<<<<<<< HEAD
-                var archFuture = c.getInstructionsPanel().runArchitectCommand(augmentedPrompt);
-                TaskResult archResult;
-                try {
-                    archResult = archFuture.get();
-                } catch (Exception e) {
-                    logger.error("Architect failed for prompt: {}", originalPrompt, e);
-                    return false;
-                }
-
-                if (archResult.stopDetails().reason() == TaskResult.StopReason.SUCCESS) {
-                    // Only auto-commit if we're processing multiple tasks as part of a queue
-                    if (queueActive) {
-                        autoCommitChanges(c, originalPrompt);
-                        cm.compressHistoryAsync().get();
-                    }
-                    return true;
-                }
-                return false;
-            });
-=======
+        // When finished (on background thread), update UI state on EDT
         future.whenComplete((res, ex) -> SwingUtilities.invokeLater(() -> {
             if (ex != null) {
                 logger.error("Internal error running architect", ex);
                 finishQueueOnError();
                 return;
             }
-
-            if (res.stopDetails().reason() != TaskResult.StopReason.SUCCESS) {
-                finishQueueOnError();
-                return;
-            }
->>>>>>> 47e44344
-
-            // TODO are these checks useful/necessary?
             try {
-                if (java.util.Objects.equals(runningIndex, idx) && idx < model.size()) {
+                if (res == null || res.stopDetails().reason() != TaskResult.StopReason.SUCCESS) {
+                    finishQueueOnError();
+                    return;
+                }
+
+                if (Objects.equals(runningIndex, idx) && idx < model.size()) {
                     var it = model.get(idx);
                     if (it != null) {
                         model.set(idx, new TaskItem(it.text(), true));
