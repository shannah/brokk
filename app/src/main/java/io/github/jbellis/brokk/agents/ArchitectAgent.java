--- conflicted
+++ resolved
@@ -783,58 +783,7 @@
                                                    new AiMessage("Potentially relevant files:\n" + summaries)));
             contextManager.addToHistory(new TaskResult(contextManager, "Scan for relevant files", messages, Set.of(), TaskResult.StopReason.SUCCESS), false);
         } else {
-<<<<<<< HEAD
-            addToWorkspace(recommendationResult);
-        }
-    }
-
-    private void addToWorkspace(ContextAgent.RecommendationResult recommendationResult) {
-        logger.debug("Recommended context fits within final budget.");
-        List<ContextFragment> selected = recommendationResult.fragments();
-        // Group selected fragments by type
-        var groupedByType = selected.stream().collect(Collectors.groupingBy(ContextFragment::getType));
-
-        // Process ProjectPathFragments
-        var pathFragments = groupedByType.getOrDefault(ContextFragment.FragmentType.PROJECT_PATH, List.of()).stream()
-                .map(ContextFragment.ProjectPathFragment.class::cast)
-                .toList();
-        if (!pathFragments.isEmpty()) {
-            logger.debug("Adding selected ProjectPathFragments: {}", pathFragments.stream().map(ContextFragment.ProjectPathFragment::shortDescription).collect(Collectors.joining(", ")));
-            contextManager.editFiles(pathFragments);
-        }
-
-        // Process SkeletonFragments
-        var skeletonFragments = groupedByType.getOrDefault(ContextFragment.FragmentType.SKELETON, List.of()).stream()
-                .map(ContextFragment.SkeletonFragment.class::cast)
-                .toList();
-
-        if (!skeletonFragments.isEmpty()) {
-            // For CLASS_SKELETON, collect all target FQNs.
-            // For FILE_SKELETONS, collect all target file paths.
-            // Create one fragment per type.
-            List<String> classTargetFqns = skeletonFragments.stream()
-                    .filter(sf -> sf.getSummaryType() == ContextFragment.SummaryType.CODEUNIT_SKELETON)
-                    .flatMap(sf -> sf.getTargetIdentifiers().stream())
-                    .distinct()
-                    .toList();
-
-            List<String> fileTargetPaths = skeletonFragments.stream()
-                    .filter(sf -> sf.getSummaryType() == ContextFragment.SummaryType.FILE_SKELETONS)
-                    .flatMap(sf -> sf.getTargetIdentifiers().stream())
-                    .distinct()
-                    .toList();
-
-            if (!classTargetFqns.isEmpty()) {
-                logger.debug("Adding combined SkeletonFragment for classes: {}", classTargetFqns);
-                contextManager.addVirtualFragment(new ContextFragment.SkeletonFragment(contextManager, classTargetFqns, ContextFragment.SummaryType.CODEUNIT_SKELETON));
-            }
-            if (!fileTargetPaths.isEmpty()) {
-                logger.debug("Adding combined SkeletonFragment for files: {}", fileTargetPaths);
-                contextManager.addVirtualFragment(new ContextFragment.SkeletonFragment(contextManager, fileTargetPaths, ContextFragment.SummaryType.FILE_SKELETONS));
-            }
-=======
             WorkspaceTools.addToWorkspace(contextManager, recommendationResult);
->>>>>>> fb6d4c58
         }
     }
 
