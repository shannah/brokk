package io.github.jbellis.brokk.analyzer;

import io.github.jbellis.brokk.IProject;
import java.util.Collections;
import java.util.Set;
import org.jetbrains.annotations.Nullable;
import org.slf4j.Logger;
import org.slf4j.LoggerFactory;
import org.treesitter.TSLanguage;
import org.treesitter.TSNode;
import org.treesitter.TSQuery;
import org.treesitter.TSQueryCapture;
import org.treesitter.TSQueryCursor;
import org.treesitter.TSQueryMatch;
import org.treesitter.TreeSitterGo;

<<<<<<< HEAD
import java.util.Collections;
import java.util.Set;

import static io.github.jbellis.brokk.analyzer.go.GoTreeSitterNodeTypes.*;

=======
>>>>>>> 1f8a062f
public final class GoAnalyzer extends TreeSitterAnalyzer {
    static final Logger log = LoggerFactory.getLogger(GoAnalyzer.class); // Changed to package-private

    // GO_LANGUAGE field removed, createTSLanguage will provide new instances.
    private static final LanguageSyntaxProfile GO_SYNTAX_PROFILE = new LanguageSyntaxProfile(
            Set.of(TYPE_SPEC), // classLikeNodeTypes
            Set.of(FUNCTION_DECLARATION, METHOD_DECLARATION), // functionLikeNodeTypes
            Set.of("var_spec", "const_spec"), // fieldLikeNodeTypes
            Set.of(), // decoratorNodeTypes (Go doesn't have them in the typical sense)
            "name", // identifierFieldName (used as fallback if specific .name capture is missing)
            "body", // bodyFieldName (e.g. function_declaration.body -> block)
            "parameters", // parametersFieldName
            "result", // returnTypeFieldName (Go's grammar uses "result" for return types)
            "type_parameters", // typeParametersFieldName (Go generics)
            java.util.Map.of(
                    "function.definition", SkeletonType.FUNCTION_LIKE,
                    "type.definition", SkeletonType.CLASS_LIKE,
                    "variable.definition", SkeletonType.FIELD_LIKE,
                    "constant.definition", SkeletonType.FIELD_LIKE,
                    "struct.field.definition", SkeletonType.FIELD_LIKE,
                    "method.definition", SkeletonType.FUNCTION_LIKE,
                    "interface.method.definition", SkeletonType.FUNCTION_LIKE // Added for interface methods
                    ), // captureConfiguration
            "", // asyncKeywordNodeType (Go uses 'go' keyword, not an async modifier on func signature)
            Set.of() // modifierNodeTypes (Go visibility is by capitalization)
<<<<<<< HEAD
    );
=======
            );
>>>>>>> 1f8a062f

    @Nullable
    private final ThreadLocal<TSQuery> packageQuery;

    public GoAnalyzer(IProject project, Set<String> excludedFiles) {
        super(project, Language.GO, excludedFiles);
        // Initialize the ThreadLocal for the package query.
        // getTSLanguage() is safe to call here and will provide a thread-specific TSLanguage.
        this.packageQuery = ThreadLocal.withInitial(() -> {
            try {
                return new TSQuery(getTSLanguage(), "(package_clause (package_identifier) @name)");
            } catch (RuntimeException e) {
                // Log and rethrow to indicate a critical setup error for this thread's query.
                log.error("Failed to compile packageQuery for GoAnalyzer ThreadLocal", e);
                throw e;
            }
        });
    }

    public GoAnalyzer(IProject project) {
        this(project, Collections.emptySet());
    }

    @Override
    protected TSLanguage createTSLanguage() {
        return new TreeSitterGo();
    }

    @Override
    protected String getQueryResource() {
        return "treesitter/go.scm";
    }

    @Override
    protected LanguageSyntaxProfile getLanguageSyntaxProfile() {
        return GO_SYNTAX_PROFILE;
    }

    @Override
    protected String determinePackageName(ProjectFile file, TSNode definitionNode, TSNode rootNode, String src) {
        TSQuery currentPackageQuery;
        if (this.packageQuery != null) { // Check if GoAnalyzer constructor has initialized the ThreadLocal field
            currentPackageQuery = this.packageQuery.get();
        } else {
            // This block executes if determinePackageName is called during TreeSitterAnalyzer's constructor,
            // before this.packageQuery (ThreadLocal) is initialized in GoAnalyzer's constructor.
            log.trace(
                    "GoAnalyzer.determinePackageName: packageQuery ThreadLocal is null, creating temporary query for file {}",
                    file);
            try {
                currentPackageQuery = new TSQuery(getTSLanguage(), "(package_clause (package_identifier) @name)");
            } catch (RuntimeException e) {
                log.error(
                        "Failed to compile temporary package query for GoAnalyzer in determinePackageName for file {}: {}",
                        file,
                        e.getMessage(),
                        e);
                return ""; // Cannot proceed without the query
            }
        }

        TSQueryCursor cursor = new TSQueryCursor();
        try {
            cursor.exec(currentPackageQuery, rootNode);
            TSQueryMatch match = new TSQueryMatch(); // Reusable match object

            if (cursor.nextMatch(match)) { // Assuming only one package declaration per Go file
                for (TSQueryCapture capture : match.getCaptures()) {
                    // The query "(package_clause (package_identifier) @name)" captures the package_identifier node with
                    // name "name"
                    if ("name".equals(currentPackageQuery.getCaptureNameForId(capture.getIndex()))) {
                        TSNode nameNode = capture.getNode();
                        if (nameNode != null && !nameNode.isNull()) {
                            return textSlice(nameNode, src).trim();
                        }
                    }
                }
            } else {
                log.warn("No package declaration found in Go file: {}", file);
            }
        } catch (Exception e) {
            log.error("Error while determining package name for Go file {}: {}", file, e.getMessage(), e);
        }
        // TSQueryCursor does not appear to have a close() method or implement AutoCloseable.
        // Assuming its resources are managed by GC or when its associated TSQuery/TSTree are GC'd.
        return ""; // Default if no package name found or an error occurs
    }

    @Override
    protected @Nullable CodeUnit createCodeUnit(
            ProjectFile file, String captureName, String simpleName, String packageName, String classChain) {
        log.trace(
                "GoAnalyzer.createCodeUnit: File='{}', Capture='{}', SimpleName='{}', Package='{}', ClassChain='{}'",
                file.getFileName(),
                captureName,
                simpleName,
                packageName,
                classChain);

        return switch (captureName) {
            case "function.definition" -> {
                log.trace(
                        "Creating FN CodeUnit for Go function: File='{}', Pkg='{}', Name='{}'",
                        file.getFileName(),
                        packageName,
                        simpleName);
                yield CodeUnit.fn(file, packageName, simpleName);
            }
            case "type.definition" -> { // Covers struct_type and interface_type
                log.trace(
                        "Creating CLS CodeUnit for Go type: File='{}', Pkg='{}', Name='{}'",
                        file.getFileName(),
                        packageName,
                        simpleName);
                yield CodeUnit.cls(file, packageName, simpleName);
            }
            case "variable.definition", "constant.definition" -> {
                // For package-level variables/constants, classChain should be empty.
                // We adopt a convention like "_module_.simpleName" for the short name's member part.
                if (!classChain.isEmpty()) {
                    log.warn(
                            "Expected empty classChain for package-level var/const '{}', but got '{}'. Proceeding with _module_ convention.",
                            simpleName,
                            classChain);
                }
                String fieldShortName = "_module_." + simpleName;
                log.trace(
                        "Creating FIELD CodeUnit for Go package-level var/const: File='{}', Pkg='{}', Name='{}', Resulting ShortName='{}'",
                        file.getFileName(),
                        packageName,
                        simpleName,
                        fieldShortName);
                yield CodeUnit.field(file, packageName, fieldShortName);
            }
            case "method.definition" -> {
                // simpleName is now expected to be ReceiverType.MethodName due to adjustments in TreeSitterAnalyzer
                // classChain is now expected to be ReceiverType
                log.trace(
                        "Creating FN CodeUnit for Go method: File='{}', Pkg='{}', Name='{}', ClassChain (Receiver)='{}'",
                        file.getFileName(),
                        packageName,
                        simpleName,
                        classChain);
                // CodeUnit.fn will create FQN = packageName + "." + simpleName (e.g., declpkg.MyStruct.GetFieldA)
                // The parent-child relationship will be established by TreeSitterAnalyzer using classChain.
                yield CodeUnit.fn(file, packageName, simpleName);
            }
            case "struct.field.definition" -> {
                // simpleName is FieldName (e.g., "FieldA")
                // classChain is StructName (e.g., "MyStruct")
                // We want the CodeUnit's shortName to be "StructName.FieldName" for uniqueness and parenting.
                String fieldShortName = classChain + "." + simpleName;
                log.trace(
                        "Creating FIELD CodeUnit for Go struct field: File='{}', Pkg='{}', Struct='{}', Field='{}', Resulting ShortName='{}'",
                        file.getFileName(),
                        packageName,
                        classChain,
                        simpleName,
                        fieldShortName);
                yield CodeUnit.field(file, packageName, fieldShortName);
            }
            case "interface.method.definition" -> {
                // simpleName is MethodName (e.g., "DoSomething")
                // classChain is InterfaceName (e.g., "MyInterface")
                // We want the CodeUnit's shortName to be "InterfaceName.MethodName".
                String methodShortName = classChain + "." + simpleName;
                log.trace(
                        "Creating FN CodeUnit for Go interface method: File='{}', Pkg='{}', Interface='{}', Method='{}', Resulting ShortName='{}'",
                        file.getFileName(),
                        packageName,
                        classChain,
                        simpleName,
                        methodShortName);
                yield CodeUnit.fn(file, packageName, methodShortName);
            }
            default -> {
                log.warn(
                        "Unhandled capture name in GoAnalyzer.createCodeUnit: '{}' for simple name '{}' in file '{}'. Returning null.",
                        captureName,
                        simpleName,
                        file.getFileName());
                yield null; // Explicitly yield null for unhandled cases
            }
        };
    }

    @Override
    protected String renderFunctionDeclaration(
            TSNode funcNode,
            String src,
            String exportPrefix,
            String asyncPrefix,
            String functionName,
            String typeParamsText,
            String paramsText,
            String returnTypeText,
            String indent) {
        log.trace(
                "GoAnalyzer.renderFunctionDeclaration for node type '{}', functionName '{}'. Params: '{}', Return: '{}'",
                funcNode.getType(),
                functionName,
                paramsText,
                returnTypeText);
        String rt = !returnTypeText.isEmpty() ? " " + returnTypeText : "";
        String signature;
        if (METHOD_DECLARATION.equals(funcNode.getType())) {
            TSNode receiverNode = funcNode.getChildByFieldName("receiver");
            String receiverText = "";
            if (receiverNode != null && !receiverNode.isNull()) {
                receiverText = textSlice(receiverNode, src).trim();
            }
            // paramsText from formatParameterList already includes parentheses for regular functions
            // For methods, paramsText is for the method's own parameters, not the receiver.
            signature = String.format("func %s %s%s%s%s", receiverText, functionName, typeParamsText, paramsText, rt);
            return signature + " { " + bodyPlaceholder() + " }";
        } else if (METHOD_ELEM.equals(funcNode.getType())) { // Interface method
            // Interface methods don't have 'func', receiver, or body placeholder in their definition.
            // functionName is the method name.
            // paramsText is the parameters (e.g., "()", "(p int)").
            // rt is the return type (e.g., " string", " (int, error)").
            // exportPrefix and asyncPrefix are not applicable here as part of the signature string.
            signature = String.format("%s%s%s%s", functionName, typeParamsText, paramsText, rt);
            return signature; // No " { ... }"
        } else { // For function_declaration
            signature = String.format("func %s%s%s%s", functionName, typeParamsText, paramsText, rt);
            return signature + " { " + bodyPlaceholder() + " }";
        }
    }

    @Override
    protected String renderClassHeader(
            TSNode classNode, String src, String exportPrefix, String signatureTextParam, String baseIndent) {
        // classNode is the type_declaration node.
        // We need to extract "type Name kind" (e.g., "type MyStruct struct").
        // The signatureTextParam passed from TreeSitterAnalyzer might be too broad (containing the whole body).
        TSNode typeSpecNode = null;
        for (int i = 0; i < classNode.getNamedChildCount(); i++) {
            TSNode child = classNode.getNamedChild(i);
            if (TYPE_SPEC.equals(child.getType())) {
                typeSpecNode = child;
                break;
            }
        }

        if (typeSpecNode == null || typeSpecNode.isNull()) {
            log.warn(
                    "renderClassHeader for Go: type_spec child not found in classNode (type_declaration {}). Falling back to potentially incorrect signatureTextParam.",
                    textSlice(classNode, src).lines().findFirst().orElse(""));
            return signatureTextParam + " {";
        }

        TSNode nameNode = typeSpecNode.getChildByFieldName("name");
        TSNode kindNode = typeSpecNode.getChildByFieldName("type"); // This is the struct_type or interface_type node

        if (nameNode == null || nameNode.isNull() || kindNode == null || kindNode.isNull()) {
            log.warn(
                    "renderClassHeader for Go: name or kind node not found in type_spec for classNode {}. Falling back.",
                    textSlice(classNode, src).lines().findFirst().orElse(""));
            return signatureTextParam + " {";
        }

        String nameText = textSlice(nameNode, src);
        String kindText;
        String kindNodeType = kindNode.getType();

        if (STRUCT_TYPE.equals(kindNodeType)) {
            kindText = "struct";
        } else if (INTERFACE_TYPE.equals(kindNodeType)) {
            kindText = "interface";
        } else {
            log.warn(
                    "renderClassHeader for Go: Unhandled kind node type '{}' for classNode {}. Falling back.",
                    kindNodeType,
                    textSlice(classNode, src).lines().findFirst().orElse(""));
            return signatureTextParam + " {";
        }

        // Go visibility is by capitalization, exportPrefix is not used here.
        String actualSignatureText =
                String.format("type %s %s", nameText, kindText).strip();
        log.trace(
                "GoAnalyzer.renderClassHeader for node {}. Constructed signature: '{}'",
                textSlice(classNode, src).lines().findFirst().orElse(""),
                actualSignatureText);
        return actualSignatureText + " {";
    }

    @Override
    protected String getLanguageSpecificCloser(CodeUnit cu) {
        return cu.isClass() ? "}" : "";
    }

    @Override
    protected String bodyPlaceholder() {
        return "...";
    }

    @Override
    protected Set<String> getIgnoredCaptures() {
        log.trace("Stage 0: getIgnoredCaptures called. Returning empty set.");
        return Set.of();
    }

    @Override
    protected boolean requiresSemicolons() {
        return false;
    }
}<|MERGE_RESOLUTION|>--- conflicted
+++ resolved
@@ -1,4 +1,6 @@
 package io.github.jbellis.brokk.analyzer;
+
+import static io.github.jbellis.brokk.analyzer.go.GoTreeSitterNodeTypes.*;
 
 import io.github.jbellis.brokk.IProject;
 import java.util.Collections;
@@ -14,14 +16,6 @@
 import org.treesitter.TSQueryMatch;
 import org.treesitter.TreeSitterGo;
 
-<<<<<<< HEAD
-import java.util.Collections;
-import java.util.Set;
-
-import static io.github.jbellis.brokk.analyzer.go.GoTreeSitterNodeTypes.*;
-
-=======
->>>>>>> 1f8a062f
 public final class GoAnalyzer extends TreeSitterAnalyzer {
     static final Logger log = LoggerFactory.getLogger(GoAnalyzer.class); // Changed to package-private
 
@@ -47,11 +41,7 @@
                     ), // captureConfiguration
             "", // asyncKeywordNodeType (Go uses 'go' keyword, not an async modifier on func signature)
             Set.of() // modifierNodeTypes (Go visibility is by capitalization)
-<<<<<<< HEAD
-    );
-=======
             );
->>>>>>> 1f8a062f
 
     @Nullable
     private final ThreadLocal<TSQuery> packageQuery;
