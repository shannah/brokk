--- conflicted
+++ resolved
@@ -77,7 +77,6 @@
     // Track when typing state was last set to detect stuck states
     private volatile long lastTypingStateChange = System.currentTimeMillis();
 
-
     // Navigation state to ensure highlights appear when scrolling to diffs
     private final AtomicBoolean isNavigatingToDiff = new AtomicBoolean(false);
 
@@ -498,14 +497,7 @@
         return isActivelyTyping.get();
     }
 
-<<<<<<< HEAD
-
-    /**
-     * Force reset typing state - used for recovery from stuck states
-     */
-=======
     /** Force reset typing state - used for recovery from stuck states */
->>>>>>> 1f8a062f
     public void forceResetTypingState() {
         boolean wasTyping = isActivelyTyping.getAndSet(false);
         boolean hadDeferred = hasDeferredUpdates.getAndSet(false);
