--- conflicted
+++ resolved
@@ -57,18 +57,12 @@
 }
 
 tasks.register("tidy") {
-<<<<<<< HEAD
-    description = "Formats code using Spotless (alias for spotlessApply)"
-    group = "formatting"
-    dependsOn("spotlessApply")
-=======
     description = "Formats code using Spotless (alias for spotlessApply in all projects)"
     group = "formatting"
 
     dependsOn(
         subprojects.map { it.tasks.matching { t -> t.name == "spotlessApply" } }
     )
->>>>>>> a461b1ea
 }
 
 subprojects {
